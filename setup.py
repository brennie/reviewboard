--- conflicted
+++ resolved
@@ -93,13 +93,8 @@
       install_requires=[
           'Django>=1.1.1',
           'django_evolution>=0.5',
-<<<<<<< HEAD
-          'Djblets>=0.6.3alpha0.dev-20100522',
+          'Djblets>=0.6.3',
           'Pygments>=1.1.1',
-=======
-          'Djblets>=0.6.3',
-          'Pygments>=0.10',
->>>>>>> 8e7889c5
           'flup',
           'paramiko',
           'python-dateutil',
