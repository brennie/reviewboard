#!/usr/bin/env python
#
# Setup script for Review Board.
#
# A big thanks to Django project for some of the fixes used in here for
# MacOS X and data files installation.

import os
import subprocess
import sys

try:
    from setuptools import setup, find_packages
except ImportError:
    from ez_setup import use_setuptools
    use_setuptools()
    from setuptools import setup, find_packages


from setuptools.command.egg_info import egg_info
from distutils.command.install_data import install_data
from distutils.command.install import INSTALL_SCHEMES
from distutils.core import Command

from reviewboard import get_package_version, is_release, VERSION


# Make sure we're actually in the directory containing setup.py.
root_dir = os.path.dirname(__file__)

if root_dir != "":
    os.chdir(root_dir)


# Tell distutils to put the data_files in platform-specific installation
# locations. See here for an explanation:
# http://groups.google.com/group/comp.lang.python/browse_thread/thread/35ec7b2fed36eaec/2105ee4d9e8042cb
for scheme in INSTALL_SCHEMES.values():
    scheme['data'] = scheme['purelib']


class osx_install_data(install_data):
    # On MacOS, the platform-specific lib dir is
    # /System/Library/Framework/Python/.../
    # which is wrong. Python 2.5 supplied with MacOS 10.5 has an
    # Apple-specific fix for this in distutils.command.install_data#306. It
    # fixes install_lib but not install_data, which is why we roll our own
    # install_data class.

    def finalize_options(self):
        # By the time finalize_options is called, install.install_lib is
        # set to the fixed directory, so we set the installdir to install_lib.
        # The # install_data class uses ('install_data', 'install_dir') instead.
        self.set_undefined_options('install', ('install_lib', 'install_dir'))
        install_data.finalize_options(self)


class BuildEggInfo(egg_info):
    def run(self):
        if ('sdist' in sys.argv or
            'bdist_egg' in sys.argv or
            'install' in sys.argv):
            self.run_command('build_media')

        egg_info.run(self)


class BuildMedia(Command):
    user_options = []

    def initialize_options(self):
        pass

    def finalize_options(self):
        pass

    def run(self):
        retcode = subprocess.call(['./contrib/internal/build-media.py'])

        if retcode != 0:
            raise RuntimeError('Failed to build media files')


cmdclasses = {
    'install_data': install_data,
    'egg_info': BuildEggInfo,
    'build_media': BuildMedia,
}


if sys.platform == "darwin":
    cmdclasses['install_data'] = osx_install_data


PACKAGE_NAME = 'ReviewBoard'

if is_release():
    download_url = 'http://downloads.reviewboard.org/releases/%s/%s.%s/' % \
                   (PACKAGE_NAME, VERSION[0], VERSION[1])
else:
    download_url = 'http://downloads.reviewboard.org/nightlies/'


# Build the reviewboard package.
setup(name=PACKAGE_NAME,
      version=get_package_version(),
      license="MIT",
      description="Review Board, a web-based code review tool",
      url="http://www.reviewboard.org/",
      download_url=download_url,
      author="The Review Board Project",
      author_email="reviewboard@googlegroups.com",
      maintainer="Christian Hammond",
      maintainer_email="chipx86@chipx86.com",
      packages=find_packages(),
      entry_points = {
          'console_scripts': [
              'rb-site = reviewboard.cmdline.rbsite:main',
              'rbssh = reviewboard.cmdline.rbssh:main',
          ],
          'reviewboard.hosting_services': [
              'bitbucket = reviewboard.hostingsvcs.bitbucket:Bitbucket',
              'bugzilla = reviewboard.hostingsvcs.bugzilla:Bugzilla',
              'codebasehq = reviewboard.hostingsvcs.codebasehq:CodebaseHQ',
              'fedorahosted = '
                  'reviewboard.hostingsvcs.fedorahosted:FedoraHosted',
              'github = reviewboard.hostingsvcs.github:GitHub',
              'gitorious = reviewboard.hostingsvcs.gitorious:Gitorious',
              'googlecode = reviewboard.hostingsvcs.googlecode:GoogleCode',
              'redmine = reviewboard.hostingsvcs.redmine:Redmine',
              'sourceforge = reviewboard.hostingsvcs.sourceforge:SourceForge',
              'trac = reviewboard.hostingsvcs.trac:Trac',
          ],
          'reviewboard.scmtools': [
              'bzr = reviewboard.scmtools.bzr:BZRTool',
              'clearcase = reviewboard.scmtools.clearcase:ClearCaseTool',
              'cvs = reviewboard.scmtools.cvs:CVSTool',
              'git = reviewboard.scmtools.git:GitTool',
              'hg = reviewboard.scmtools.hg:HgTool',
              'perforce = reviewboard.scmtools.perforce:PerforceTool',
              'plastic = reviewboard.scmtools.plastic:PlasticTool',
              'svn = reviewboard.scmtools.svn:SVNTool',
          ],
          'reviewboard.auth_backends': [
              'ad = reviewboard.accounts.backends:ActiveDirectoryBackend',
              'ldap = reviewboard.accounts.backends:LDAPBackend',
              'nis = reviewboard.accounts.backends:NISBackend',
              'x509 = reviewboard.accounts.backends:X509Backend',
          ],
      },
      cmdclass=cmdclasses,
      install_requires=[
          'Django>=1.4.2',
          'django_evolution>=0.6.7',
          'Djblets>=0.7.2',
          'django-pipeline>=1.2.16',
          'Pygments>=1.4',
<<<<<<< HEAD
          'flup',
          'mimeparse',
=======
>>>>>>> 515e271f
          'paramiko>=1.7.6',
          'python-dateutil==1.5',
          'python-memcached',
          'pytz',
          'recaptcha-client',
      ],
      dependency_links = [
          "http://downloads.reviewboard.org/mirror/",
          download_url,
      ],
      include_package_data=True,
      zip_safe=False,
      classifiers=[
          "Development Status :: 5 - Production/Stable",
          "Environment :: Web Environment",
          "Framework :: Django",
          "Intended Audience :: Developers",
          "License :: OSI Approved :: MIT License",
          "Natural Language :: English",
          "Operating System :: OS Independent",
          "Programming Language :: Python",
          "Topic :: Software Development",
          "Topic :: Software Development :: Quality Assurance",
      ]
)<|MERGE_RESOLUTION|>--- conflicted
+++ resolved
@@ -155,11 +155,7 @@
           'Djblets>=0.7.2',
           'django-pipeline>=1.2.16',
           'Pygments>=1.4',
-<<<<<<< HEAD
-          'flup',
           'mimeparse',
-=======
->>>>>>> 515e271f
           'paramiko>=1.7.6',
           'python-dateutil==1.5',
           'python-memcached',
