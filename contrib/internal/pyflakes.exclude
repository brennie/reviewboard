--- conflicted
+++ resolved
@@ -15,10 +15,7 @@
 reviewboard/scmtools/tests.py:*: redefinition of unused 'md5' from line *
 reviewboard/settings.py:*: 'from settings_local import *' used; unable to detect undefined names
 reviewboard/site/tests.py:*: 'templatetags' imported but unused
-<<<<<<< HEAD
-setup.py:*: redefinition of unused 'setup' from line *
-setup.py:*: redefinition of unused 'find_packages' from line *
-=======
 reviewboard/ssh/client.py:*: redefinition of unused 'StringIO' from line *
 reviewboard/ssh/client.py:*: 'StringIO' imported but unused
->>>>>>> c6daf162
+setup.py:*: redefinition of unused 'setup' from line *
+setup.py:*: redefinition of unused 'find_packages' from line *