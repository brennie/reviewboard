# Django settings for reviewboard project.

from __future__ import unicode_literals

import os
import re
import sys

import djblets
from django.core.urlresolvers import reverse


# Can't import django.utils.translation yet
_ = lambda s: s


DEBUG = True

ADMINS = (
    ('Example Joe', 'admin@example.com')
)

MANAGERS = ADMINS

# Time zone support. If enabled, Django stores date and time information as
# UTC in the database, uses time zone-aware datetime objects, and translates
# them to the user's time zone in templates and forms.
USE_TZ = True

# Local time zone for this installation. All choices can be found here:
# http://www.postgresql.org/docs/8.1/static/datetime-keywords.html#DATETIME-TIMEZONE-SET-TABLE
# When USE_TZ is enabled, this is used as the default time zone for datetime
# objects
TIME_ZONE = 'UTC'

# Language code for this installation. All choices can be found here:
# http://www.w3.org/TR/REC-html40/struct/dirlang.html#langcodes
# http://blogs.law.harvard.edu/tech/stories/storyReader$15
LANGUAGE_CODE = 'en-us'

# This should match the ID of the Site object in the database.  This is used to
# figure out URLs to stick in e-mails and related pages.
SITE_ID = 1

# The prefix for e-mail subjects sent to administrators.
EMAIL_SUBJECT_PREFIX = "[Review Board] "

# If you set this to False, Django will make some optimizations so as not
# to load the internationalization machinery.
USE_I18N = True

# List of callables that know how to import templates from various sources.
TEMPLATE_LOADERS = (
    ('djblets.template.loaders.conditional_cached.Loader', (
        'django.template.loaders.filesystem.Loader',
        'djblets.template.loaders.namespaced_app_dirs.Loader',
        'djblets.extensions.loaders.load_template_source',
    )),
)

MIDDLEWARE_CLASSES = [
    # Keep these first, in order
    'django.middleware.gzip.GZipMiddleware',
    'reviewboard.admin.middleware.InitReviewBoardMiddleware',

    'django.middleware.clickjacking.XFrameOptionsMiddleware',
    'django.middleware.common.CommonMiddleware',
    'django.middleware.doc.XViewMiddleware',
    'django.middleware.http.ConditionalGetMiddleware',
    'django.middleware.locale.LocaleMiddleware',
    'django.contrib.sessions.middleware.SessionMiddleware',
    'django.contrib.auth.middleware.AuthenticationMiddleware',
    'django.contrib.messages.middleware.MessageMiddleware',

    # These must go before anything that deals with settings.
    'djblets.siteconfig.middleware.SettingsMiddleware',
    'reviewboard.admin.middleware.LoadSettingsMiddleware',

    'djblets.extensions.middleware.ExtensionsMiddleware',
    'djblets.log.middleware.LoggingMiddleware',
    'reviewboard.accounts.middleware.TimezoneMiddleware',
    'reviewboard.admin.middleware.CheckUpdatesRequiredMiddleware',
    'reviewboard.admin.middleware.X509AuthMiddleware',
    'reviewboard.site.middleware.LocalSiteMiddleware',

    # Keep this last so that everything is initialized before middleware
    # from extensions are run.
    'djblets.extensions.middleware.ExtensionsMiddlewareRunner',
]
RB_EXTRA_MIDDLEWARE_CLASSES = []

TEMPLATE_CONTEXT_PROCESSORS = (
    'django.contrib.auth.context_processors.auth',
    'django.contrib.messages.context_processors.messages',
    'django.core.context_processors.debug',
    'django.core.context_processors.i18n',
    'django.core.context_processors.media',
    'django.core.context_processors.request',
    'django.core.context_processors.static',
    'djblets.cache.context_processors.ajax_serial',
    'djblets.cache.context_processors.media_serial',
    'djblets.siteconfig.context_processors.siteconfig',
    'djblets.siteconfig.context_processors.settings_vars',
    'djblets.urls.context_processors.site_root',
    'reviewboard.accounts.context_processors.auth_backends',
    'reviewboard.accounts.context_processors.profile',
    'reviewboard.admin.context_processors.version',
    'reviewboard.site.context_processors.localsite',
)

SITE_ROOT_URLCONF = 'reviewboard.urls'
ROOT_URLCONF = 'djblets.urls.root'

REVIEWBOARD_ROOT = os.path.abspath(os.path.split(__file__)[0])

# where is the site on your server ? - add the trailing slash.
SITE_ROOT = '/'

TEMPLATE_DIRS = (
    # Don't forget to use absolute paths, not relative paths.
    os.path.join(REVIEWBOARD_ROOT, 'templates'),
)

STATICFILES_DIRS = (
    ('lib', os.path.join(REVIEWBOARD_ROOT, 'static', 'lib')),
    ('rb', os.path.join(REVIEWBOARD_ROOT, 'static', 'rb')),
    ('djblets', os.path.join(os.path.dirname(djblets.__file__),
                             'static', 'djblets')),
)

STATICFILES_FINDERS = (
    'django.contrib.staticfiles.finders.FileSystemFinder',
    'django.contrib.staticfiles.finders.AppDirectoriesFinder',
    'djblets.extensions.staticfiles.ExtensionFinder',
)

STATICFILES_STORAGE = 'pipeline.storage.PipelineCachedStorage'

RB_BUILTIN_APPS = [
    'django.contrib.admin',
    'django.contrib.auth',
    'django.contrib.contenttypes',
    'django.contrib.sites',
    'django.contrib.sessions',
    'django.contrib.staticfiles',
    'djblets',
    'djblets.configforms',
    'djblets.datagrid',
    'djblets.extensions',
    'djblets.feedview',
    'djblets.gravatars',
    'djblets.log',
    'djblets.pipeline',
    'djblets.siteconfig',
    'djblets.util',
    'djblets.webapi',
    'haystack',
    'pipeline',  # Must be after djblets.pipeline
    'reviewboard',
    'reviewboard.accounts',
    'reviewboard.admin',
    'reviewboard.attachments',
    'reviewboard.changedescs',
    'reviewboard.datagrids',
    'reviewboard.diffviewer',
    'reviewboard.extensions',
    'reviewboard.hostingsvcs',
    'reviewboard.notifications',
    'reviewboard.reviews',
    'reviewboard.reviews.ui',
    'reviewboard.scmtools',
    'reviewboard.site',
    'reviewboard.ssh',
    'reviewboard.webapi',
]

# If installed, add django_reset to INSTALLED_APPS. This is used for the
# 'manage.py reset' command, which is very useful during development.
try:
    import django_reset
    RB_BUILTIN_APPS.append('django_reset')
except ImportError:
    pass

RB_EXTRA_APPS = []

WEB_API_ENCODERS = (
    'djblets.webapi.encoders.ResourceAPIEncoder',
)

SESSION_ENGINE = 'django.contrib.sessions.backends.cached_db'

# Set up a default cache backend. This will mostly be useful for
# local development, as sites will override this.
CACHES = {
    'default': {
        'BACKEND': 'django.core.cache.backends.locmem.LocMemCache',
        'LOCATION': 'reviewboard',
    },
}

LOGGING_NAME = "reviewboard"
LOGGING_REQUEST_FORMAT = "%(_local_site_name)s - %(user)s - %(path)s"

AUTH_PROFILE_MODULE = "accounts.Profile"

# Default expiration time for the cache.  Note that this has no effect unless
# CACHE_BACKEND is specified in settings_local.py
CACHE_EXPIRATION_TIME = 60 * 60 * 24 * 30  # 1 month

# Custom test runner, which uses nose to find tests and execute them.  This
# gives us a somewhat more comprehensive test execution than django's built-in
# runner, as well as some special features like a code coverage report.
TEST_RUNNER = 'reviewboard.test.RBTestRunner'

# Dependency checker functionality.  Gives our users nice errors when they
# start out, instead of encountering them later on.  Most of the magic for this
# happens in manage.py, not here.
install_help = '''
Please see https://www.reviewboard.org/docs/manual/dev/admin/
for help setting up Review Board.
'''


def dependency_error(string):
    sys.stderr.write('%s\n' % string)
    sys.stderr.write(install_help)
    sys.exit(1)

if os.path.split(os.path.dirname(__file__))[1] != 'reviewboard':
    dependency_error('The directory containing manage.py must be named '
                     '"reviewboard"')

LOCAL_ROOT = None
PRODUCTION = True

# Default ALLOWED_HOSTS to allow everything. This should be overridden in
# settings_local.py
ALLOWED_HOSTS = ['*']

# Cookie settings
LANGUAGE_COOKIE_NAME = "rblanguage"
SESSION_COOKIE_NAME = "rbsessionid"
SESSION_COOKIE_AGE = 365 * 24 * 60 * 60  # 1 year

# Default support settings
SUPPORT_URL_BASE = 'https://www.beanbaginc.com/support/reviewboard/'
DEFAULT_SUPPORT_URL = SUPPORT_URL_BASE + '?support-data=%(support_data)s'
REGISTER_SUPPORT_URL = (SUPPORT_URL_BASE +
                        'register/?support-data=%(support_data)s')
<<<<<<< HEAD

# Regular expression and flags used to match review request IDs in commit
# messages for hosting service webhooks. These can be overriden in
# settings_local.py.
HOSTINGSVCS_HOOK_REGEX = (r'(?:Reviewed at %(server_url)sr/|Review request #)'
                           '(?P<id>\d+)')
HOSTINGSVCS_HOOK_REGEX_FLAGS = re.IGNORECASE


# The SVN backends to attempt to load, in order. This is useful if more than
# one type of backend is installed on a server, and you need to force usage
# of a specific one.
SVNTOOL_BACKENDS = [
    'reviewboard.scmtools.svn.pysvn',
    'reviewboard.scmtools.svn.subvertpy',
]
=======
>>>>>>> f3339b58


# Load local settings.  This can override anything in here, but at the very
# least it needs to define database connectivity.
try:
    import settings_local
    from settings_local import *
except ImportError as exc:
    dependency_error('Unable to import settings_local.py: %s' % exc)

SESSION_COOKIE_PATH = SITE_ROOT

INSTALLED_APPS = RB_BUILTIN_APPS + RB_EXTRA_APPS + ['django_evolution']
MIDDLEWARE_CLASSES += RB_EXTRA_MIDDLEWARE_CLASSES

TEMPLATE_DEBUG = DEBUG

if not LOCAL_ROOT:
    local_dir = os.path.dirname(settings_local.__file__)

    if os.path.exists(os.path.join(local_dir, 'reviewboard')):
        # reviewboard/ is in the same directory as settings_local.py.
        # This is probably a Git checkout.
        LOCAL_ROOT = os.path.join(local_dir, 'reviewboard')
        PRODUCTION = False
    else:
        # This is likely a site install. Get the parent directory.
        LOCAL_ROOT = os.path.dirname(local_dir)

if PRODUCTION:
    SITE_DATA_DIR = os.path.join(LOCAL_ROOT, 'data')
else:
    SITE_DATA_DIR = os.path.dirname(LOCAL_ROOT)

HTDOCS_ROOT = os.path.join(LOCAL_ROOT, 'htdocs')
STATIC_ROOT = os.path.join(HTDOCS_ROOT, 'static')
MEDIA_ROOT = os.path.join(HTDOCS_ROOT, 'media')
ADMIN_MEDIA_ROOT = STATIC_ROOT + 'admin/'

# XXX This is deprecated, but kept around for compatibility, in case any
#     old extensions reference it. We'll want to deprecate it.
EXTENSIONS_STATIC_ROOT = os.path.join(MEDIA_ROOT, 'ext')

# Haystack requires this to be defined here, otherwise it will throw errors.
# The actual PATH will be loaded through load_site_config()
HAYSTACK_CONNECTIONS = {
    'default': {
        'ENGINE': 'haystack.backends.whoosh_backend.WhooshEngine',
        'PATH': os.path.join(SITE_DATA_DIR, 'search-index'),
    },
}

# Make sure that we have a staticfiles cache set up for media generation.
# By default, we want to store this in local memory and not memcached or
# some other backend, since that will cause stale media problems.
if 'staticfiles' not in CACHES:
    CACHES['staticfiles'] = {
        'BACKEND': 'django.core.cache.backends.locmem.LocMemCache',
        'LOCATION': 'staticfiles-filehashes',
    }


# URL prefix for media -- CSS, JavaScript and images. Make sure to use a
# trailing slash.
#
# Examples: "http://foo.com/media/", "/media/".
STATIC_DIRECTORY = 'static/'
STATIC_URL = getattr(settings_local, 'STATIC_URL',
                     SITE_ROOT + STATIC_DIRECTORY)

MEDIA_DIRECTORY = 'media/'
MEDIA_URL = getattr(settings_local, 'MEDIA_URL', SITE_ROOT + MEDIA_DIRECTORY)


# Base these on the user's SITE_ROOT.
LOGIN_URL = SITE_ROOT + 'account/login/'
LOGIN_REDIRECT_URL = SITE_ROOT + 'dashboard/'


# Static media setup
from reviewboard.staticbundles import PIPELINE_CSS, PIPELINE_JS

PIPELINE_CSS_COMPRESSOR = None
PIPELINE_JS_COMPRESSOR = 'pipeline.compressors.uglifyjs.UglifyJSCompressor'

# On production (site-installed) builds, we always want to use the pre-compiled
# versions. We want this regardless of the DEBUG setting (since they may
# turn DEBUG on in order to get better error output).
#
# On a build running out of a source tree, for testing purposes, we want to
# use the raw .less and JavaScript files when DEBUG is set. When DEBUG is
# turned off in a non-production build, though, we want to be able to play
# with the built output, so treat it like a production install.

if PRODUCTION or not DEBUG or os.getenv('FORCE_BUILD_MEDIA', ''):
    PIPELINE_COMPILERS = ['pipeline.compilers.less.LessCompiler']
    PIPELINE_ENABLED = True
elif DEBUG:
    PIPELINE_COMPILERS = []
    PIPELINE_ENABLED = False

# Packages to unit test
TEST_PACKAGES = ['reviewboard']

# URL Overrides
ABSOLUTE_URL_OVERRIDES = {
    'auth.user': lambda u: reverse('user', kwargs={'username': u.username})
}<|MERGE_RESOLUTION|>--- conflicted
+++ resolved
@@ -248,7 +248,6 @@
 DEFAULT_SUPPORT_URL = SUPPORT_URL_BASE + '?support-data=%(support_data)s'
 REGISTER_SUPPORT_URL = (SUPPORT_URL_BASE +
                         'register/?support-data=%(support_data)s')
-<<<<<<< HEAD
 
 # Regular expression and flags used to match review request IDs in commit
 # messages for hosting service webhooks. These can be overriden in
@@ -265,8 +264,6 @@
     'reviewboard.scmtools.svn.pysvn',
     'reviewboard.scmtools.svn.subvertpy',
 ]
-=======
->>>>>>> f3339b58
 
 
 # Load local settings.  This can override anything in here, but at the very
