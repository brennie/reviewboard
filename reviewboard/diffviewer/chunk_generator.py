--- conflicted
+++ resolved
@@ -161,26 +161,16 @@
                 dest_file = \
                     self.normalize_path_for_display(self.modified_filename)
 
-<<<<<<< HEAD
                 try:
                     # TODO: Try to figure out the right lexer for these files
                     #       once instead of twice.
-                    markup_a = self._apply_pygments(old or '', source_file)
-                    markup_b = self._apply_pygments(new or '', dest_file)
+                    if not source_file.endswith(self.STYLED_EXT_BLACKLIST):
+                        markup_a = self._apply_pygments(old or '', source_file)
+
+                    if not dest_file.endswith(self.STYLED_EXT_BLACKLIST):
+                        markup_b = self._apply_pygments(new or '', dest_file)
                 except:
                     pass
-=======
-            try:
-                # TODO: Try to figure out the right lexer for these files
-                #       once instead of twice.
-                if not source_file.endswith(self.STYLED_EXT_BLACKLIST):
-                    markup_a = self._apply_pygments(old or '', source_file)
-
-                if not dest_file.endswith(self.STYLED_EXT_BLACKLIST):
-                    markup_b = self._apply_pygments(new or '', dest_file)
-            except:
-                pass
->>>>>>> f229ea79
 
             if not markup_a:
                 markup_a = self.NEWLINES_RE.split(escape(old))
