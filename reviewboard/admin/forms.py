#
# reviewboard/admin/forms.py -- Form classes for the admin UI
#
# Copyright (c) 2008-2010  Christian Hammond
# Copyright (c) 2008-2010  David Trowbridge
#
# Permission is hereby granted, free of charge, to any person obtaining
# a copy of this software and associated documentation files (the
# "Software"), to deal in the Software without restriction, including
# without limitation the rights to use, copy, modify, merge, publish,
# distribute, sublicense, and/or sell copies of the Software, and to
# permit persons to whom the Software is furnished to do so, subject to
# the following conditions:
#
# The above copyright notice and this permission notice shall be included
# in all copies or substantial portions of the Software.
#
# THE SOFTWARE IS PROVIDED "AS IS", WITHOUT WARRANTY OF ANY KIND,
# EXPRESS OR IMPLIED, INCLUDING BUT NOT LIMITED TO THE WARRANTIES OF
# MERCHANTABILITY, FITNESS FOR A PARTICULAR PURPOSE AND NONINFRINGEMENT.
# IN NO EVENT SHALL THE AUTHORS OR COPYRIGHT HOLDERS BE LIABLE FOR ANY
# CLAIM, DAMAGES OR OTHER LIABILITY, WHETHER IN AN ACTION OF CONTRACT,
# TORT OR OTHERWISE, ARISING FROM, OUT OF OR IN CONNECTION WITH THE
# SOFTWARE OR THE USE OR OTHER DEALINGS IN THE SOFTWARE.
#

from __future__ import unicode_literals

import logging
import os
import re

from django import forms
<<<<<<< HEAD
from django.contrib.admin.widgets import FilteredSelectMultiple
=======
from django.contrib import messages
>>>>>>> 0d8c495c
from django.contrib.sites.models import Site
from django.conf import settings
from django.core.cache import get_cache
from django.core.exceptions import ValidationError
from django.core.mail import send_mail
from django.utils import six
from django.utils.six.moves.urllib.parse import urlparse
from django.utils.translation import (ugettext,
                                      ugettext_lazy as _)
from djblets.cache.backend_compat import normalize_cache_backend
from djblets.cache.forwarding_backend import DEFAULT_FORWARD_CACHE_ALIAS
from djblets.forms.fields import TimeZoneField
from djblets.siteconfig.forms import SiteSettingsForm
from djblets.siteconfig.models import SiteConfiguration

from reviewboard.accounts.forms.auth import LegacyAuthModuleSettingsForm
from reviewboard.admin.checks import (get_can_use_amazon_s3,
                                      get_can_use_openstack_swift,
                                      get_can_use_couchdb)
from reviewboard.admin.siteconfig import load_site_config
from reviewboard.admin.support import get_install_key
from reviewboard.avatars import avatar_services
from reviewboard.search import search_backend_registry
from reviewboard.ssh.client import SSHClient


class GeneralSettingsForm(SiteSettingsForm):
    """General settings for Review Board."""

    CACHE_TYPE_CHOICES = (
        ('memcached', _('Memcached')),
        ('file', _('File cache')),
    )

    CACHE_BACKENDS_MAP = {
        'file': 'django.core.cache.backends.filebased.FileBasedCache',
        'memcached': 'django.core.cache.backends.memcached.MemcachedCache',
        'locmem': 'django.core.cache.backends.locmem.LocMemCache',
    }

    CACHE_TYPES_MAP = {
        'django.core.cache.backends.filebased.FileBasedCache': 'file',
        'django.core.cache.backends.memcached.CacheClass': 'memcached',
        'django.core.cache.backends.memcached.MemcachedCache': 'memcached',
        'django.core.cache.backends.locmem.LocMemCache': 'locmem',
    }

    CACHE_LOCATION_FIELD_MAP = {
        'file': 'cache_path',
        'memcached': 'cache_host',
    }

    CACHE_VALIDATION_KEY = '__rb-cache-validation__'
    CACHE_VALIDATION_VALUE = 12345

    company = forms.CharField(
        label=_("Company/Organization"),
        help_text=_("The optional name of your company or organization. "
                    "This will be displayed on your support page."),
        required=False,
        widget=forms.TextInput(attrs={'size': '30'}))

    server = forms.CharField(
        label=_("Server"),
        help_text=_("The URL of this Review Board server. This should not "
                    "contain the subdirectory Review Board is installed in."),
        widget=forms.TextInput(attrs={'size': '30'}))

    site_media_url = forms.CharField(
        label=_("Media URL"),
        help_text=_("The URL to the media files. Leave blank to use the "
                    "default media path on this server."),
        required=False,
        widget=forms.TextInput(attrs={'size': '30'}))

    site_static_url = forms.CharField(
        label=_('Static URL'),
        help_text=_('The URL to the static files, such as JavaScript files, '
                    'CSS files, and images that are bundled with Review Board '
                    'or third-party extensions. Leave blank to use the '
                    'default static path on this server.'),
        required=False,
        widget=forms.TextInput(attrs={'size': '30'}))

    site_admin_name = forms.CharField(
        label=_("Administrator Name"),
        required=True,
        widget=forms.TextInput(attrs={'size': '30'}))
    site_admin_email = forms.EmailField(
        label=_("Administrator E-Mail"),
        required=True,
        widget=forms.TextInput(attrs={'size': '30'}))

    locale_timezone = TimeZoneField(
        label=_("Time Zone"),
        required=True,
        help_text=_("The time zone used for all dates on this server."))

    cache_type = forms.ChoiceField(
        label=_("Cache Backend"),
        choices=CACHE_TYPE_CHOICES,
        help_text=_('The type of server-side caching to use.'),
        required=True)

    cache_path = forms.CharField(
        label=_("Cache Path"),
        help_text=_('The file location for the cache.'),
        required=True,
        widget=forms.TextInput(attrs={'size': '50'}),
        error_messages={
            'required': 'A valid cache path must be provided.'
        })

    cache_host = forms.CharField(
        label=_("Cache Hosts"),
        help_text=_('The host or hosts used for the cache, in hostname:port '
                    'form. Multiple hosts can be specified by separating '
                    'them with a semicolon (;).'),
        required=True,
        widget=forms.TextInput(attrs={'size': '50'}),
        error_messages={
            'required': 'A valid cache host must be provided.'
        })

    def load(self):
        """Load the form."""
        domain_method = self.siteconfig.get("site_domain_method")
        site = Site.objects.get_current()

        # Load the rest of the settings from the form.
        super(GeneralSettingsForm, self).load()

        # Load the cache settings.
        cache_backend_info = self.siteconfig.get('cache_backend')
        cache_backend = (
            normalize_cache_backend(cache_backend_info,
                                    DEFAULT_FORWARD_CACHE_ALIAS) or
            normalize_cache_backend(cache_backend_info))

        cache_type = self.CACHE_TYPES_MAP.get(cache_backend['BACKEND'],
                                              'custom')
        self.fields['cache_type'].initial = cache_type

        if settings.DEBUG:
            self.fields['cache_type'].choices += (
                ('locmem', ugettext('Local memory cache')),
            )

        if cache_type == 'custom':
            self.fields['cache_type'].choices += (
                ('custom', ugettext('Custom')),
            )
            cache_locations = []
        elif cache_type != 'locmem':
            cache_locations = cache_backend['LOCATION']

            if not isinstance(cache_locations, list):
                cache_locations = [cache_locations]

            location_field = self.CACHE_LOCATION_FIELD_MAP[cache_type]
            self.fields[location_field].initial = ';'.join(cache_locations)

        # This must come after we've loaded the general settings.
        self.fields['server'].initial = "%s://%s" % (domain_method,
                                                     site.domain)

    def save(self):
        """Save the form."""
        server = self.cleaned_data['server']

        if "://" not in server:
            # urlparse doesn't properly handle URLs without a scheme. It
            # believes the domain is actually the path. So we apply a prefix.
            server = "http://" + server

        url_parts = urlparse(server)
        domain_method = url_parts[0]
        domain_name = url_parts[1]

        if domain_name.endswith("/"):
            domain_name = domain_name[:-1]

        site = Site.objects.get_current()

        if site.domain != domain_name:
            site.domain = domain_name
            site.save(update_fields=['domain'])

        self.siteconfig.set("site_domain_method", domain_method)

        cache_type = self.cleaned_data['cache_type']

        if cache_type != 'custom':
            if cache_type == 'locmem':
                # We want to specify a "reviewboard" location to keep items
                # separate from those in other caches.
                location = 'reviewboard'
            else:
                location_field = self.CACHE_LOCATION_FIELD_MAP[cache_type]
                location = self.cleaned_data[location_field]

                if cache_type == 'memcached':
                    # memcached allows a list of servers, rather than just a
                    # string representing one.
                    location = location.split(';')

            self.siteconfig.set('cache_backend', {
                DEFAULT_FORWARD_CACHE_ALIAS: {
                    'BACKEND': self.CACHE_BACKENDS_MAP[cache_type],
                    'LOCATION': location,
                }
            })

        super(GeneralSettingsForm, self).save()

        # Reload any important changes into the Django settings.
        load_site_config()

    def full_clean(self):
        """Begin cleaning and validating all form fields.

        This is the beginning of the form validation process. Before cleaning
        the fields, this will set the "required" states for the caching
        fields, based on the chosen caching type. This will enable or disable
        validation for those particular fields.

        Returns:
            dict:
            The cleaned form data.
        """
        orig_required = {}
        cache_type = (self['cache_type'].data or
                      self.fields['cache_type'].initial)

        for iter_cache_type, field in six.iteritems(
                self.CACHE_LOCATION_FIELD_MAP):
            orig_required[field] = self.fields[field].required
            self.fields[field].required = (cache_type == iter_cache_type)

        cleaned_data = super(GeneralSettingsForm, self).full_clean()

        # Reset the required flags for any modified field.
        for field, required in six.iteritems(orig_required):
            self.fields[field].required = required

        return cleaned_data

    def clean(self):
        """Clean and validate the form fields.

        This is called after all individual fields are validated. It does
        the remaining work of checking to make sure the resulting configuration
        is valid.

        Returns:
            dict:
            The cleaned form data.
        """
        cleaned_data = super(GeneralSettingsForm, self).clean()

        if 'cache_type' not in self.errors:
            cache_type = cleaned_data['cache_type']
            cache_location_field = \
                self.CACHE_LOCATION_FIELD_MAP.get(cache_type)

            if cache_location_field not in self.errors:
                cache_backend = None

                try:
                    cache_backend = get_cache(
                        self.CACHE_BACKENDS_MAP[cache_type],
                        LOCATION=cleaned_data.get(cache_location_field))

                    cache_backend.set(self.CACHE_VALIDATION_KEY,
                                      self.CACHE_VALIDATION_VALUE)
                    value = cache_backend.get(self.CACHE_VALIDATION_KEY)
                    cache_backend.delete(self.CACHE_VALIDATION_KEY)

                    if value != self.CACHE_VALIDATION_VALUE:
                        self.errors[cache_location_field] = self.error_class([
                            _('Unable to store and retrieve values from this '
                              'caching backend. There may be a problem '
                              'connecting.')
                        ])
                except Exception as e:
                    self.errors[cache_location_field] = self.error_class([
                        _('Error with this caching configuration: %s')
                        % e
                    ])

                # If the cache backend is open, try closing it. This may fail,
                # so we want to ignore any failures.
                if cache_backend is not None:
                    try:
                        cache_backend.close()
                    except:
                        pass

        return cleaned_data

    def clean_cache_host(self):
        """Validate that the cache_host field is provided if required."""
        cache_host = self.cleaned_data['cache_host'].strip()

        if self.fields['cache_host'].required and not cache_host:
            raise ValidationError(
                ugettext('A valid cache host must be provided.'))

        return cache_host

    def clean_cache_path(self):
        """Validate that the cache_path field is provided if required."""
        cache_path = self.cleaned_data['cache_path'].strip()

        if self.fields['cache_path'].required and not cache_path:
            raise ValidationError(
                ugettext('A valid cache path must be provided.'))

        return cache_path

    class Meta:
        title = _("General Settings")
        save_blacklist = ('server', 'cache_type', 'cache_host', 'cache_path')

        fieldsets = (
            {
                'classes': ('wide',),
                'title': _("Site Settings"),
                'fields': ('company', 'server', 'site_media_url',
                           'site_static_url', 'site_admin_name',
                           'site_admin_email', 'locale_timezone'),
            },
            {
                'classes': ('wide',),
                'title': _('Cache Settings'),
                'fields': ('cache_type', 'cache_path', 'cache_host'),
            },
        )


class AuthenticationSettingsForm(SiteSettingsForm):
    """Authentication settings for Review Board."""

    CUSTOM_AUTH_ID = 'custom'
    CUSTOM_AUTH_CHOICE = (CUSTOM_AUTH_ID, _('Legacy Authentication Module'))

    auth_anonymous_access = forms.BooleanField(
        label=_("Allow anonymous read-only access"),
        help_text=_("If checked, users will be able to view review requests "
                    "and diffs without logging in."),
        required=False)

    auth_backend = forms.ChoiceField(
        label=_("Authentication Method"),
        choices=(),
        help_text=_("The method Review Board should use for authenticating "
                    "users."),
        required=True)

    def __init__(self, siteconfig, *args, **kwargs):
        """Initialize the form."""
        from reviewboard.accounts.backends import auth_backends

        super(AuthenticationSettingsForm, self).__init__(siteconfig,
                                                         *args, **kwargs)

        self.auth_backend_forms = {}

        cur_auth_backend = (self['auth_backend'].data or
                            self.fields['auth_backend'].initial)

        if cur_auth_backend == self.CUSTOM_AUTH_ID:
            custom_auth_form = LegacyAuthModuleSettingsForm(siteconfig,
                                                            *args, **kwargs)
        else:
            custom_auth_form = LegacyAuthModuleSettingsForm(siteconfig)

        self.auth_backend_forms[self.CUSTOM_AUTH_ID] = custom_auth_form

        backend_choices = []
        builtin_auth_choice = None

        for backend in auth_backends:
            backend_id = backend.backend_id

            try:
                if backend.settings_form:
                    if cur_auth_backend == backend_id:
                        backend_form = backend.settings_form(siteconfig,
                                                             *args, **kwargs)
                    else:
                        backend_form = backend.settings_form(siteconfig)

                    self.auth_backend_forms[backend_id] = backend_form
                    backend_form.load()

                choice = (backend_id, backend.name)

                if backend_id == 'builtin':
                    builtin_auth_choice = choice
                else:
                    backend_choices.append(choice)
            except Exception as e:
                logging.error('Error loading authentication backend %s: %s'
                              % (backend_id, e),
                              exc_info=1)

        backend_choices.sort(key=lambda x: x[1])
        backend_choices.insert(0, builtin_auth_choice)
        backend_choices.append(self.CUSTOM_AUTH_CHOICE)
        self.fields['auth_backend'].choices = backend_choices

    def load(self):
        """Load the form."""
        super(AuthenticationSettingsForm, self).load()

        self.fields['auth_anonymous_access'].initial = \
            not self.siteconfig.get("auth_require_sitewide_login")

    def save(self):
        """Save the form."""
        self.siteconfig.set("auth_require_sitewide_login",
                            not self.cleaned_data['auth_anonymous_access'])

        auth_backend = self.cleaned_data['auth_backend']

        if auth_backend in self.auth_backend_forms:
            self.auth_backend_forms[auth_backend].save()

        super(AuthenticationSettingsForm, self).save()

        # Reload any important changes into the Django settings.
        load_site_config()

    def is_valid(self):
        """Check whether the form is valid."""
        valid = super(AuthenticationSettingsForm, self).is_valid()

        if valid:
            auth_backend = self.cleaned_data['auth_backend']

            if auth_backend in self.auth_backend_forms:
                valid = self.auth_backend_forms[auth_backend].is_valid()

        return valid

    def full_clean(self):
        """Clean and validate all form fields."""
        super(AuthenticationSettingsForm, self).full_clean()

        if self.data:
            # Note that this isn't validated yet, but that's okay given our
            # usage. It's a bit of a hack though.
            auth_backend = (self['auth_backend'].data or
                            self.fields['auth_backend'].initial)

            if auth_backend in self.auth_backend_forms:
                self.auth_backend_forms[auth_backend].full_clean()
        else:
            for form in six.itervalues(self.auth_backend_forms):
                form.full_clean()

    class Meta:
        title = _('Authentication Settings')
        save_blacklist = ('auth_anonymous_access',)

        fieldsets = (
            {
                'classes': ('wide',),
                'fields': ('auth_anonymous_access', 'auth_backend'),
            },
        )


class AvatarServicesForm(SiteSettingsForm):
    """A form for managing avatar services."""

    avatars_enabled = forms.BooleanField(
        label=_('Enable avatars'),
        required=False)

    enabled_services = forms.MultipleChoiceField(
        label='Enabled avatar services',
        help_text=_('The avatar services which are available to be used.'),
        required=False,
        widget=FilteredSelectMultiple(_('Avatar Services'), False))

    default_service = forms.ChoiceField(
        label=_('Default avatar service'),
        help_text=_('The avatar service to be used by default for users who '
                    'do not have an avatar service configured. This must be '
                    'one of the enabled avatar services below.'),
        required=False
    )

    def __init__(self, *args, **kwargs):
        super(AvatarServicesForm, self).__init__(*args, **kwargs)
        default_choices = [('none', 'None')]
        enable_choices = []

        for service in avatar_services:
            default_choices.append((service.avatar_service_id, service.name))
            enable_choices.append((service.avatar_service_id, service.name))

        self.fields['default_service'].choices = default_choices
        self.fields['enabled_services'].choices = enable_choices
        self.fields['enabled_services'].initial = [
            service.avatar_service_id
            for service in avatar_services.enabled_services
        ]

        default_service = avatar_services.default_service

        if avatar_services.default_service is not None:
            self.fields['default_service'].initial = \
                default_service.avatar_service_id

    def clean_enabled_services(self):
        """Clean the enabled_services field.

        Raises:
            django.core.exceptions.ValidationError:
                Raised if an unknown service is attempted to be enabled.
        """
        for service_id in self.cleaned_data['enabled_services']:
            if not avatar_services.has_service(service_id):
                raise ValidationError('Unknown service "%s"' % service_id)

        return self.cleaned_data['enabled_services']

    def clean_default_service(self):
        """Clean the default_service field.

        Raises:
            django.core.exceptions.ValidationError:
                Raised if an unknown service or disabled service is set to be
                the default.
        """
        enabled_services = set(self.cleaned_data['enabled_services'])
        service_id = self.cleaned_data['default_service']

        if service_id == 'none':
            default_service = None
        else:
            if not avatar_services.has_service(service_id):
                raise ValidationError('Unknown service "%s".' % service_id)
            elif service_id not in enabled_services:
                raise ValidationError('Cannot set disabled service "%s" to '
                                      'default.'
                                      % service_id)

            default_service = avatar_services.get('avatar_service_id',
                                                  service_id)

        return default_service

    def save(self):
        """Save the enabled services and default service to the database."""
        avatar_services.enabled_services = [
            avatar_services.get('avatar_service_id', service_id)
            for service_id in self.cleaned_data['enabled_services']
        ]

        avatar_services.set_default_service(
            self.cleaned_data['default_service'],
            save=False)

        avatar_services.avatars_enabled = self.cleaned_data['avatars_enabled']
        avatar_services.save()

    class Meta:
        title = _('Avatar Services')
        fieldsets = (
            {
                'fields': ('avatars_enabled', 'default_service',
                           'enabled_services'),
            },
        )


class EMailSettingsForm(SiteSettingsForm):
    """E-mail settings for Review Board."""

    mail_send_review_mail = forms.BooleanField(
        label=_("Send e-mails for review requests and reviews"),
        required=False)
    mail_send_review_close_mail = forms.BooleanField(
        label=_("Send e-mails when review requests are closed"),
        required=False)
    mail_send_new_user_mail = forms.BooleanField(
        label=_("Send e-mails when new users register an account"),
        required=False)
    mail_send_password_changed_mail = forms.BooleanField(
        label=_('Send e-mails when a user changes their password'),
        required=False)
    mail_enable_autogenerated_header = forms.BooleanField(
        label=_('Enable "Auto-Submitted: auto-generated" header'),
        help_text=_('Marks outgoing e-mails as "auto-generated" to avoid '
                    'auto-replies. Disable this if your mailing list rejects '
                    '"auto-generated" e-mails.'),
        required=False)
    mail_default_from = forms.CharField(
        label=_("Sender e-mail address"),
        help_text=_('The e-mail address that all e-mails will be sent from. '
                    'The "Sender" header will be used to make e-mails appear '
                    'to come from the user triggering the e-mail.'),
        required=False,
        widget=forms.TextInput(attrs={'size': '50'}))
    mail_host = forms.CharField(
        label=_("Mail Server"),
        required=False,
        widget=forms.TextInput(attrs={'size': '50'}))
    mail_port = forms.IntegerField(
        label=_("Port"),
        required=False,
        widget=forms.TextInput(attrs={'size': '5'}))
    mail_host_user = forms.CharField(
        label=_("Username"),
        required=False,
        widget=forms.TextInput(attrs={'size': '30', 'autocomplete': 'off'}))
    mail_host_password = forms.CharField(
        widget=forms.PasswordInput(attrs={'size': '30', 'autocomplete': 'off'},
                                   render_value=True),
        label=_("Password"),
        required=False)
    mail_use_tls = forms.BooleanField(
        label=_("Use TLS for authentication"),
        required=False)

    send_test_mail = forms.BooleanField(
        label=_('Send a test e-mail after saving'),
        help_text=_('Send an e-mail to yourself using these server settings.'),
        required=False)

    def clean_mail_host(self):
        """Clean the mail_host field."""
        # Strip whitespaces from the SMTP address.
        return self.cleaned_data['mail_host'].strip()

    def save(self):
        """Save the form."""
        super(EMailSettingsForm, self).save()

        # Reload any important changes into the Django settings.
        load_site_config()

        if self.cleaned_data['send_test_mail']:
            site = Site.objects.get_current()
            siteconfig = SiteConfiguration.objects.get_current()

            site_url = '%s://%s' % (siteconfig.get('site_domain_method'),
                                    site.domain)

            if self.request and self.request.user.is_authenticated():
                to_user = self.request.user.email
            else:
                to_user = siteconfig.get('site_admin_email')

            try:
                send_mail(ugettext('E-mail settings test'),
                          ugettext('This is a test of the e-mail settings '
                                   'for the Review Board server at %s.')
                          % site_url,
                          siteconfig.get('mail_default_from'),
                          [to_user],
                          fail_silently=False)
            except:
                messages.error(self.request,
                               ugettext('Failed to send test e-mail.'))
                logging.exception('Failed to send test e-mail.')

    class Meta:
        title = _("E-Mail Settings")
        save_blacklist = ('send_test_mail',)

        fieldsets = (
            {
                'classes': ('wide',),
                'title': _('E-Mail Notification Settings'),
                'fields': ('mail_send_review_mail',
                           'mail_send_review_close_mail',
                           'mail_send_new_user_mail',
                           'mail_send_password_changed_mail'),
            },
            {
                'classes': ('wide',),
                'title': _('E-Mail Delivery Settings'),
                'fields': ('mail_default_from',
                           'mail_enable_autogenerated_header'),
            },
            {
                'classes': ('wide',),
                'title': _('E-Mail Server Settings'),
                'fields': ('mail_host', 'mail_port', 'mail_host_user',
                           'mail_host_password', 'mail_use_tls',
                           'send_test_mail'),
            },
        )


class DiffSettingsForm(SiteSettingsForm):
    """Diff settings for Review Board."""

    diffviewer_syntax_highlighting = forms.BooleanField(
        label=_("Show syntax highlighting"),
        required=False)

    diffviewer_syntax_highlighting_threshold = forms.IntegerField(
        label=_("Syntax highlighting threshold"),
        help_text=_("Files with lines greater than this number will not have "
                    "syntax highlighting.  Enter 0 for no limit."),
        required=False,
        widget=forms.TextInput(attrs={'size': '5'}))

    diffviewer_show_trailing_whitespace = forms.BooleanField(
        label=_("Show trailing whitespace"),
        help_text=_("Show excess trailing whitespace as red blocks. This "
                    "helps to visualize when a text editor added unwanted "
                    "whitespace to the end of a line."),
        required=False)

    include_space_patterns = forms.CharField(
        label=_("Show all whitespace for"),
        required=False,
        help_text=_("A comma-separated list of file patterns for which all "
                    "whitespace changes should be shown. "
                    "(e.g., \"*.py, *.txt\")"),
        widget=forms.TextInput(attrs={'size': '60'}))

    diffviewer_context_num_lines = forms.IntegerField(
        label=_("Lines of Context"),
        help_text=_("The number of unchanged lines shown above and below "
                    "changed lines."),
        initial=5,
        widget=forms.TextInput(attrs={'size': '5'}))

    diffviewer_paginate_by = forms.IntegerField(
        label=_("Paginate by"),
        help_text=_("The number of files to display per page in the diff "
                    "viewer."),
        initial=20,
        widget=forms.TextInput(attrs={'size': '5'}))

    diffviewer_paginate_orphans = forms.IntegerField(
        label=_("Paginate orphans"),
        help_text=_("The number of extra files required before adding another "
                    "page to the diff viewer."),
        initial=10,
        widget=forms.TextInput(attrs={'size': '5'}))

    diffviewer_max_diff_size = forms.IntegerField(
        label=_('Max diff size (bytes)'),
        help_text=_('The maximum size (in bytes) for any given diff. Enter 0 '
                    'to disable size restrictions.'),
        widget=forms.TextInput(attrs={'size': '15'}))

    def load(self):
        """Load the form."""
        super(DiffSettingsForm, self).load()
        self.fields['include_space_patterns'].initial = \
            ', '.join(self.siteconfig.get('diffviewer_include_space_patterns'))

    def save(self):
        """Save the form."""
        self.siteconfig.set(
            'diffviewer_include_space_patterns',
            re.split(r",\s*", self.cleaned_data['include_space_patterns']))

        super(DiffSettingsForm, self).save()

    class Meta:
        title = _("Diff Viewer Settings")
        save_blacklist = ('include_space_patterns',)
        fieldsets = (
            {
                'classes': ('wide',),
                'fields': ('diffviewer_syntax_highlighting',
                           'diffviewer_syntax_highlighting_threshold',
                           'diffviewer_show_trailing_whitespace',
                           'include_space_patterns'),
            },
            {
                'title': _("Advanced"),
                'description': _(
                    "These are advanced settings that control the behavior "
                    "and display of the diff viewer. In general, these "
                    "settings do not need to be changed."
                ),
                'classes': ('wide',),
                'fields': ('diffviewer_max_diff_size',
                           'diffviewer_context_num_lines',
                           'diffviewer_paginate_by',
                           'diffviewer_paginate_orphans')
            }
        )


class LoggingSettingsForm(SiteSettingsForm):
    """Logging settings for Review Board."""

    LOG_LEVELS = (
        ('DEBUG', _('Debug')),
        ('INFO', _('Info')),
        ('WARNING', _('Warning')),
        ('ERROR', _('Error')),
        ('CRITICAL', _('Critical')),
    )

    logging_enabled = forms.BooleanField(
        label=_("Enable logging"),
        help_text=_("Enables logging of Review Board operations. This is in "
                    "addition to your web server's logging and does not log "
                    "all page visits."),
        required=False)

    logging_directory = forms.CharField(
        label=_("Log directory"),
        help_text=_("The directory where log files will be stored. This must "
                    "be writable by the web server."),
        required=False,
        widget=forms.TextInput(attrs={'size': '60'}))

    logging_level = forms.ChoiceField(
        label=_("Log level"),
        help_text=_("Indicates the logging threshold. Please note that this "
                    "may increase the size of the log files if a low "
                    "threshold is selected."),
        required=False,
        choices=LOG_LEVELS)

    logging_allow_profiling = forms.BooleanField(
        label=_("Allow code profiling"),
        help_text=_("Logs the time spent on certain operations. This is "
                    "useful for debugging but may greatly increase the "
                    "size of log files."),
        required=False)

    def clean_logging_directory(self):
        """Validate that the logging_directory path is valid.

        This checks that the directory path exists, and is writable by the web
        server.
        """
        logging_dir = self.cleaned_data['logging_directory']

        if not os.path.exists(logging_dir):
            raise ValidationError(ugettext("This path does not exist."))

        if not os.path.isdir(logging_dir):
            raise ValidationError(ugettext("This is not a directory."))

        if not os.access(logging_dir, os.W_OK):
            raise ValidationError(
                ugettext("This path is not writable by the web server."))

        return logging_dir

    def save(self):
        """Save the form."""
        super(LoggingSettingsForm, self).save()

        # Reload any important changes into the Django settings.
        load_site_config()

    class Meta:
        title = _("Logging Settings")
        fieldsets = (
            {
                'classes': ('wide',),
                'fields': ('logging_enabled',
                           'logging_directory',
                           'logging_level'),
            },
            {
                'title': _('Advanced'),
                'classes': ('wide',),
                'fields': ('logging_allow_profiling',),
            }
        )


class SSHSettingsForm(forms.Form):
    """SSH key settings for Review Board."""

    generate_key = forms.BooleanField(required=False,
                                      initial=True,
                                      widget=forms.HiddenInput)
    keyfile = forms.FileField(label=_('Key file'),
                              required=False,
                              widget=forms.FileInput(attrs={'size': '35'}))
    delete_key = forms.BooleanField(required=False,
                                    initial=True,
                                    widget=forms.HiddenInput)

    def create(self, files):
        """Generate or import an SSH key."""
        if self.cleaned_data['generate_key']:
            try:
                SSHClient().generate_user_key()
            except IOError as e:
                self.errors['generate_key'] = forms.util.ErrorList([
                    ugettext('Unable to write SSH key file: %s') % e
                ])
                raise
            except Exception as e:
                self.errors['generate_key'] = forms.util.ErrorList([
                    ugettext('Error generating SSH key: %s') % e
                ])
                raise
        elif self.cleaned_data['keyfile']:
            try:
                SSHClient().import_user_key(files['keyfile'])
            except IOError as e:
                self.errors['keyfile'] = forms.util.ErrorList([
                    ugettext('Unable to write SSH key file: %s') % e
                ])
                raise
            except Exception as e:
                self.errors['keyfile'] = forms.util.ErrorList([
                    ugettext('Error uploading SSH key: %s') % e
                ])
                raise

    def did_request_delete(self):
        """Return whether the user has requested to delete the user SSH key."""
        return 'delete_key' in self.cleaned_data

    def delete(self):
        """Try to delete the user SSH key upon request."""
        if self.cleaned_data['delete_key']:
            try:
                SSHClient().delete_user_key()
            except Exception as e:
                self.errors['delete_key'] = forms.util.ErrorList([
                    ugettext('Unable to delete SSH key file: %s') % e
                ])
                raise

    class Meta:
        title = _('SSH Settings')


class StorageSettingsForm(SiteSettingsForm):
    """File storage backend settings for Review Board."""

    storage_backend = forms.ChoiceField(
        label=_('File storage method'),
        choices=(
            ('filesystem', _('Host file system')),
            ('s3', _('Amazon S3')),
            ('swift', _('OpenStack Swift')),
            # TODO: I haven't tested CouchDB at all, so it's turned off
            # ('couchdb', _('CouchDB')),
        ),
        help_text=_('Storage method and location for uploaded files, such as '
                    'screenshots and file attachments.'),
        required=True)

    aws_access_key_id = forms.CharField(
        label=_('Amazon AWS access key'),
        help_text=_('Your Amazon AWS access key ID. This can be found in '
                    'the "Security Credentials" section of the AWS site.'),
        required=True,
        widget=forms.TextInput(attrs={'size': '40'}))

    aws_secret_access_key = forms.CharField(
        label=_('Amazon AWS secret access key'),
        help_text=_('Your Amazon AWS secret access ID. This can be found in '
                    'the "Security Credentials" section of the AWS site.'),
        required=True,
        widget=forms.TextInput(attrs={'size': '40'}))

    aws_s3_bucket_name = forms.CharField(
        label=_('S3 bucket name'),
        help_text=_('Bucket name inside Amazon S3.'),
        required=True,
        widget=forms.TextInput(attrs={'size': '40'}))

    aws_calling_format = forms.ChoiceField(
        label=_('Amazon AWS calling format'),
        choices=(
            (1, 'Path'),
            (2, 'Subdomain'),
            (3, 'Vanity'),
        ),
        help_text=_('Calling format for AWS requests.'),
        required=True)

    # TODO: these items are consumed in the S3Storage backend, but I'm not
    # totally sure what they mean, or how to let users set them via siteconfig
    # (especially AWS_HEADERS, which is a dictionary). For now, defaults will
    # suffice.
    #
    # 'aws_headers':            'AWS_HEADERS',
    # 'aws_default_acl':        'AWS_DEFAULT_ACL',
    # 'aws_querystring_active': 'AWS_QUERYSTRING_ACTIVE',
    # 'aws_querystring_expire': 'AWS_QUERYSTRING_EXPIRE',
    # 'aws_s3_secure_urls':     'AWS_S3_SECURE_URLS',

    swift_auth_url = forms.CharField(
        label=_('Swift auth URL'),
        help_text=_('The URL for the auth server, '
                    'e.g. http://127.0.0.1:5000/v2.0'),
        required=True,
        widget=forms.TextInput(attrs={'size': '40'}))

    swift_username = forms.CharField(
        label=_('Swift username'),
        help_text=_('The username to use to authenticate, '
                    'e.g. system:root'),
        required=True,
        widget=forms.TextInput(attrs={'size': '40'}))

    swift_key = forms.CharField(
        label=_('Swift key'),
        help_text=_('The key (password) to use to authenticate.'),
        required=True,
        widget=forms.TextInput(attrs={'size': '40'}))

    swift_auth_version = forms.ChoiceField(
        label=_('Swift auth version'),
        choices=(
            ('1', _('1.0')),
            ('2', _('2.0')),
        ),
        help_text=_('The version of the authentication protocol to use.'),
        required=True)

    swift_container_name = forms.CharField(
        label=_('Swift container name'),
        help_text=_('The container in which to store the files. '
                    'This container must be publicly readable.'),
        required=True,
        widget=forms.TextInput(attrs={'size': '40'}))

    couchdb_default_server = forms.CharField(
        label=_('Default server'),
        help_text=_('For example, "http://couchdb.local:5984"'),
        required=True)

    # TODO: this is consumed in the CouchDBStorage backend, but I'm not sure
    # how to let users set it via siteconfig, since it's a dictionary. Since I
    # haven't tested the CouchDB backend at all, it'll just sit here for now.
    #
    # 'couchdb_storage_options': 'COUCHDB_STORAGE_OPTIONS',

    def load(self):
        """Load the form."""
        can_use_amazon_s3, reason = get_can_use_amazon_s3()
        if not can_use_amazon_s3:
            self.disabled_fields['aws_access_key_id'] = True
            self.disabled_fields['aws_secret_access_key'] = True
            self.disabled_fields['aws_s3_bucket_name'] = True
            self.disabled_fields['aws_calling_format'] = True
            self.disabled_reasons['aws_access_key_id'] = reason

        can_use_openstack_swift, reason = get_can_use_openstack_swift()
        if not can_use_openstack_swift:
            self.disabled_fields['swift_auth_url'] = True
            self.disabled_fields['swift_username'] = True
            self.disabled_fields['swift_key'] = True
            self.disabled_fields['swift_auth_version'] = True
            self.disabled_fields['swift_container_name'] = True
            self.disabled_reasons['swift_auth_url'] = reason

        can_use_couchdb, reason = get_can_use_couchdb()
        if not can_use_couchdb:
            self.disabled_fields['couchdb_default_server'] = True
            self.disabled_reasons['couchdb_default_server'] = reason

        super(StorageSettingsForm, self).load()

    def save(self):
        """Save the form."""
        super(StorageSettingsForm, self).save()
        load_site_config()

    def full_clean(self):
        """Clean and validate all form fields."""
        def set_fieldset_required(fieldset_id, required):
            for fieldset in self.Meta.fieldsets:
                if 'id' in fieldset and fieldset['id'] == fieldset_id:
                    for field in fieldset['fields']:
                        self.fields[field].required = required

        if self.data:
            # Note that this isn't validated yet, but that's okay given our
            # usage. It's a bit of a hack though.
            storage_backend = (self['storage_backend'].data or
                               self.fields['storage_backend'].initial)

            if storage_backend != 's3':
                set_fieldset_required('storage_s3', False)

            if storage_backend != 'swift':
                set_fieldset_required('storage_swift', False)

            if storage_backend != 'couchdb':
                set_fieldset_required('storage_couchdb', False)

        super(StorageSettingsForm, self).full_clean()

    class Meta:
        title = _('File Storage Settings')

        fieldsets = (
            {
                'classes': ('wide',),
                'fields': ('storage_backend',),
            },
            {
                'id': 'storage_s3',
                'classes': ('wide', 'hidden'),
                'title': _('Amazon S3 Settings'),
                'fields': ('aws_access_key_id',
                           'aws_secret_access_key',
                           'aws_s3_bucket_name',
                           'aws_calling_format'),
            },
            {
                'id': 'storage_swift',
                'classes': ('wide', 'hidden'),
                'title': _('OpenStack Swift Settings'),
                'fields': ('swift_auth_url',
                           'swift_username',
                           'swift_key',
                           'swift_auth_version',
                           'swift_container_name'),
            },
            {
                'id': 'storage_couchdb',
                'classes': ('wide', 'hidden'),
                'title': _('CouchDB Settings'),
                'fields': ('couchdb_default_server',),
            },
        )


class SupportSettingsForm(SiteSettingsForm):
    """Support settings for Review Board."""

    install_key = forms.CharField(
        label=_('Install key'),
        help_text=_('The installation key to provide when purchasing a '
                    'support contract.'),
        required=False,
        widget=forms.TextInput(attrs={
            'size': '80',
            'readonly': 'readonly'
        }))

    support_url = forms.CharField(
        label=_('Custom Support URL'),
        help_text=_("The location of your organization's own Review Board "
                    "support page. Leave blank to use the default support "
                    "page."),
        required=False,
        widget=forms.TextInput(attrs={'size': '80'}))

    send_support_usage_stats = forms.BooleanField(
        label=_('Send support-related usage statistics'),
        help_text=_('Basic usage information will be sent to us at times to '
                    'help with some support issues and to provide a more '
                    'personalized support page for your users. '
                    '<i>No information is ever given to a third party.</i>'),
        required=False)

    def load(self):
        """Load the form."""
        super(SupportSettingsForm, self).load()
        self.fields['install_key'].initial = get_install_key()

    class Meta:
        title = _('Support Settings')
        save_blacklist = ('install_key',)
        fieldsets = ({
            'classes': ('wide',),
            'description': (
                '<p>For fast one-on-one support, plus other benefits, '
                'purchase a <a href="'
                'http://www.beanbaginc.com/support/contracts/">'
                'support contract</a>.</p>'
                '<p>You can also customize where your users will go for '
                'support by changing the Custom Support URL below. If left '
                'blank, they will be taken to our support channel.</p>'),
            'fields': ('install_key', 'support_url',
                       'send_support_usage_stats'),
        },)


class SearchSettingsForm(SiteSettingsForm):
    """Form for search settings.

    This form manages the main search settings (enabled, how many results, and
    what backend to use), as well as displaying per-search backend forms so
    that they may be configured.

    For example, Elasticsearch requires a URL and index name, while Whoosh
    requires a file path to store its index. These fields (and fields for any
    other added search backend) will only be shown to the user when the
    appropriate search backend is selected.
    """

    search_enable = forms.BooleanField(
        label=_('Enable search'),
        help_text=_('If enabled, provides a search field for quickly searching'
                    'through review requests, diffs, and users.'),
        required=False)

    search_results_per_page = forms.IntegerField(
        label=_('Search results per page'),
        min_value=1,
        required=False)

    search_backend_id = forms.ChoiceField(
        label=_('Search backend'),
        required=False)

    search_on_the_fly_indexing = forms.BooleanField(
        label=_('On-the-fly indexing'),
        required=False,
        help_text=('If enabled, the search index will be updated dynamically '
                   'when review requests or users change.<br>'
                   '<strong>Note:</strong> This is not recommended for use '
                   'with the Whoosh engine for large or multi-server '
                   'installs.'))

    def __init__(self, siteconfig, data=None, *args, **kwargs):
        """Initialize the search engine settings form.

        This will also initialize the settings forms for each search engine
        backend.

        Args:
            site_config (djblets.siteconfig.models.SiteConfiguration):
                The site configuration instance.

            data (dict, optional):
                The form data.

            *args (tuple):
                Additional positional arguments.

            **kwargs (dict):
                Additional keyword arguments.
        """
        super(SearchSettingsForm, self).__init__(siteconfig, data, *args,
                                                 **kwargs)
        form_kwargs = {
            'files': kwargs.get('files'),
            'request': kwargs.get('request'),
        }

        self.search_backend_forms = {
            backend.search_backend_id: backend.get_config_form(data,
                                                               **form_kwargs)
            for backend in search_backend_registry
        }

        self.fields['search_backend_id'].choices = [
            (backend.search_backend_id, backend.name)
            for backend in search_backend_registry
        ]

    def clean_search_backend_id(self):
        """Clean the ``search_backend_id`` field.

        This will ensure the chosen search backend is valid (i.e., it is
        available in the registry) and that its dependencies have been
        installed.

        Returns:
            unicode:
            The search backend ID.

        Raises:
            django.core.exceptions.ValidationError:
                Raised if the search engine ID chosen cannot be used.
        """
        search_backend_id = self.cleaned_data['search_backend_id']
        search_backend = search_backend_registry.get_search_backend(
            search_backend_id)

        if not search_backend:
            raise ValidationError(
                ugettext('The search engine "%s" could not be found. '
                         'If this is provided by an extension, you will have '
                         'to make sure that extension is enabled.')
                % search_backend_id
            )

        search_backend.validate()

        return search_backend_id

    def clean(self):
        """Clean the form and the sub-form for the selected search backend.

        Returns:
            dict:
            The cleaned data.
        """
        if self.cleaned_data['search_enable']:
            search_backend_id = self.cleaned_data['search_backend_id']
            backend_form = self.search_backend_forms[search_backend_id]

            if not backend_form.is_valid():
                self._errors.update(backend_form.errors)

        return self.cleaned_data

    def save(self):
        """Save the form and sub-form for the selected search backend.

        This forces a site configuration reload.
        """
        search_backend_id = self.cleaned_data['search_backend_id']

        if self.cleaned_data['search_enable']:
            # We only need to update the backend settings when search is
            # enabled.
            backend_form = self.search_backend_forms[search_backend_id]
            backend = search_backend_registry.get_search_backend(
                search_backend_id)
            backend.configuration = backend.get_configuration_from_form_data(
                backend_form.cleaned_data)

        super(SearchSettingsForm, self).save()

        # Reload any import changes to the Django settings.
        load_site_config()

    class Meta:
        title = _('Search Settings')<|MERGE_RESOLUTION|>--- conflicted
+++ resolved
@@ -31,11 +31,8 @@
 import re
 
 from django import forms
-<<<<<<< HEAD
+from django.contrib import messages
 from django.contrib.admin.widgets import FilteredSelectMultiple
-=======
-from django.contrib import messages
->>>>>>> 0d8c495c
 from django.contrib.sites.models import Site
 from django.conf import settings
 from django.core.cache import get_cache
