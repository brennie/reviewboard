--- conflicted
+++ resolved
@@ -276,12 +276,8 @@
 
 
 def main():
-<<<<<<< HEAD
     """Run the application."""
-    os.environ.setdefault('DJANGO_SETTINGS_MODULE', 'reviewboard.settings')
-=======
     os.environ.setdefault(b'DJANGO_SETTINGS_MODULE', b'reviewboard.settings')
->>>>>>> bf3eea7b
 
     if DEBUG:
         pid = os.getpid()
