<!DOCTYPE html PUBLIC "-//W3C//DTD XHTML 1.0 Transitional//EN"
 "http://www.w3.org/TR/xhtml1/DTD/xhtml1-transitional.dtd">
{% load djblets_deco %}
{% load djblets_utils %}
{% load i18n %}

<html xmlns="http://www.w3.org/1999/xhtml" xml:lang="en" lang="en">
 <head>
  <title>{% block title %}{% endblock %} | Review Board</title>
{% block extrahead %}{% endblock %}
  <script type="text/javascript">
    var AJAX_SERIAL = "{{AJAX_SERIAL}}";
    var MEDIA_SERIAL = "{{MEDIA_SERIAL}}";
    var MEDIA_URL = "{{MEDIA_URL}}";
    var SITE_ROOT = "{{SITE_ROOT}}";
    var LOGGED_IN = {% if request.user.is_authenticated %}true{% else %}false{% endif %};
{% block jsconsts %}{% endblock %}
  </script>
  <link rel="icon" type="image/png" href="{{MEDIA_URL}}rb/images/favicon.png?{{MEDIA_SERIAL}}" />
  <link rel="stylesheet" type="text/css" href="{{MEDIA_URL}}rb/css/common.css?{{MEDIA_SERIAL}}" />
{% block css %}{% endblock %}
  <!--[if lt IE 7.]>
  <style type="text/css">
    body {
      behavior: url("{{MEDIA_URL}}rb/js/csshover2.htc?{{MEDIA_SERIAL}}");
    }

    img,
    table.sidebyside .commentflag,
    .box.important .box-inner {
      behavior: url("{{MEDIA_URL}}rb/js/pngfix.htc?{{MEDIA_SERIAL}}");
    }
{% block ie6_csshacks %}{% endblock %}
  </style>
  <![endif]-->
  <!--[if lt IE 8.]>
  <link rel="stylesheet" type="text/css" href="{{MEDIA_URL}}rb/css/ie_hacks.css?{{MEDIA_SERIAL}}"></script>
  <![endif]-->
{% block scripts %}{% endblock %}
 </head>
{% block bodytag %}
 <body>
{% endblock %}
  <div id="container">
{% block headerbar %}
   <div id="headerbar">
    <ul id="accountnav">
    {% if user.is_authenticated %}
     {% blocktrans with user|realname|escape as username %}<li>Welcome, <b>{{username}}</b></li>{% endblocktrans %}
     <li>- <a href="{% url user-preferences %}">{% trans "My account" %}</a></li>
{% if user.is_staff %}
     <li>- <a href="{% url reviewboard.admin.views.dashboard %}">{% trans "Admin" %}</a></li>
{% endif %}
     <li>- <a href="{% url logout %}">{% trans "Log out" %}</a></li>
{% else %}
     <li><a href="{% url login %}?next_page={{request.path}}">{% trans "Log in" %}</a></li>
{#  XXX Using default sucks, but siteconfig defaults don't #}
{#      work from templates.                               #}
{%  ifequal siteconfig.settings.auth_backend "builtin" %}
{%   if siteconfig.settings.auth_enable_registration|default_if_none:1 %}
     <li>- <a href="{% url register %}">{% trans "Register" %}</a></li>
{%   endif %}
{%  endifequal %}
{% endif %}{# !is_staff #}
     <li>- <a href="http://www.review-board.org/docs/manual/dev/">{% trans "Documentation" %}</a></li>
     <li>- <a href="http://www.review-board.org/bugs/">{% trans "Bugs" %}</a></li>
     <li>- <a href="http://www.review-board.org/bugs/new/">{% trans "Report bug" %}</a></li>
    </ul>
<<<<<<< HEAD
    <div>
     <a href="{% url dashboard %}"><img id="logo" src="{{MEDIA_URL}}rb/images/logo.png?{{MEDIA_SERIAL}}" width="60" height="57" alt="" border="0" /></a>
     <h1 id="title"><a href="{% url root %}">Review Board</a></h1>
     <h2 id="beta">{{version}}</h2>
=======
    <div id="rbinfo">
     <a href="{% url dashboard %}"><img id="logo" src="{{MEDIA_URL}}rb/images/logo.png?{{MEDIA_SERIAL}}" width="60" height="57" alt="" border="0" /></a>
     <h1 id="title">
	  <a href="{% url root %}">Review Board</a>
	  <span class="version">{{version}}</span>
	 </h1>
>>>>>>> 6eaf553d
    </div>

   </div>
   {% if user.is_authenticated or not siteconfig.settings.auth_require_sitewide_login %}
   <form method="get" action="{% url search %}">
    <div id="navbar-outer">
     <ul id="navbar">
{% if user.is_authenticated %}
      <li><a href="{% url dashboard %}">{% trans "My Dashboard" %}</a></li>
      <li><a href="{% url new-review-request %}">{% trans "New Review Request" %}</a></li>
      <li>-</li>
{% endif %}
      <li><a href="{% url all-review-requests %}">{% trans "All review requests" %}</a></li>
      <li><a href="{% url all-groups %}">{% trans "Groups" %}</a></li>
      <li><a href="{% url all-users %}">{% trans "Submitters" %}</a></li>
      {% if siteconfig.settings.search_enable %}
      <li id="searchbar">
      <input type="text" name="q" {% attr "value" %}{{query}}{% endattr %} />
       <input type="submit" value="{% trans "Search" %}" />
      </li>
      {% endif %}
     </ul>
    </div>
   </form>
   {% endif %}
{% endblock %}
   <noscript>
{%  box "important" %}
     <h1>{% trans "JavaScript is turned off" %}</h1>
     <p>{% blocktrans %}Review Board requires JavaScript in order to function.
     Please turn it on in your browser preferences.{% endblocktrans %}
     <p>{% blocktrans %}Firefox users: if you prefer to turn on JavaScript only
     for specific sites, we recommend the
     <a href="https://addons.mozilla.org/en-US/firefox/addon/722">NoScript
     extension</a>.{% endblocktrans %}</p>
{%  endbox %}
   </noscript>
   <div id="error"></div>
   <div id="content">
{% block content %}{% endblock %}
   </div>
  </div>

  <script type="text/javascript" src="{{MEDIA_URL}}rb/js/gears_init.js?{{MEDIA_SERIAL}}"></script>
  <script type="text/javascript" src="{{MEDIA_URL}}rb/js/datastore.js?{{MEDIA_SERIAL}}"></script>
{% block scripts-post %}{% endblock %}
 </body>
</html><|MERGE_RESOLUTION|>--- conflicted
+++ resolved
@@ -66,19 +66,12 @@
      <li>- <a href="http://www.review-board.org/bugs/">{% trans "Bugs" %}</a></li>
      <li>- <a href="http://www.review-board.org/bugs/new/">{% trans "Report bug" %}</a></li>
     </ul>
-<<<<<<< HEAD
-    <div>
-     <a href="{% url dashboard %}"><img id="logo" src="{{MEDIA_URL}}rb/images/logo.png?{{MEDIA_SERIAL}}" width="60" height="57" alt="" border="0" /></a>
-     <h1 id="title"><a href="{% url root %}">Review Board</a></h1>
-     <h2 id="beta">{{version}}</h2>
-=======
     <div id="rbinfo">
      <a href="{% url dashboard %}"><img id="logo" src="{{MEDIA_URL}}rb/images/logo.png?{{MEDIA_SERIAL}}" width="60" height="57" alt="" border="0" /></a>
      <h1 id="title">
 	  <a href="{% url root %}">Review Board</a>
 	  <span class="version">{{version}}</span>
 	 </h1>
->>>>>>> 6eaf553d
     </div>
 
    </div>
