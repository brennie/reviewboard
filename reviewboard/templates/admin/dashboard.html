--- conflicted
+++ resolved
@@ -13,11 +13,7 @@
 {% block scripts-post %}
 {{block.super}}
 <!--[if IE]><script src="{% static "lib/js/flot/excanvas.min.js" %}"></script><![endif]-->
-<<<<<<< HEAD
-{% javascript 'admin' %}
-=======
-{%  compressed_js "admin-dashboard" %}
->>>>>>> fd0e7e38
+{% javascript 'admin-dashboard' %}
 {% endblock %}
 
 {% block content_title %}{% endblock %}
