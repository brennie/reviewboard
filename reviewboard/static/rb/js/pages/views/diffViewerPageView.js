/*
 * Manages the diff viewer page.
 *
 * This provides functionality for the diff viewer page for managing the
 * loading and display of diffs, and all navigation around the diffs.
 */
RB.DiffViewerPageView = RB.ReviewablePageView.extend({
    SCROLL_BACKWARD: -1,
    SCROLL_FORWARD: 1,

    ANCHOR_COMMENT: 1,
    ANCHOR_FILE: 2,
    ANCHOR_CHUNK: 4,

    DIFF_SCROLLDOWN_AMOUNT: 15,

    keyBindings: {
        'aAKP<m': '_selectPreviousFile',
        'fFJN>': '_selectNextFile',
        'sSkp,': '_selectPreviousDiff',
        'dDjn.': '_selectNextDiff',
        '[x': '_selectPreviousComment',
        ']c': '_selectNextComment',
        '\x0d': '_recenterSelected',
        'rR': '_createComment'
    },

    events: _.extend({
        'click .toggle-whitespace-only-chunks': '_toggleWhitespaceOnlyChunks',
        'click .toggle-show-whitespace': '_toggleShowExtraWhitespace'
    }, RB.ReviewablePageView.prototype.events),

    /*
     * Parse a query string into a JavaScript object.
     */
    _parseQueryString: function(queryString) {
        var keyValuePairs = {};

        if (queryString !== null && queryString !== undefined) {
            _.each(queryString.split('&'), function (keyValuePair) {
                var parts = keyValuePair.split('=', 2),
                    key = parts[0],
                    value = parts[1];

                if (value !== undefined) {
                    value = decodeURIComponent(value);
                }

                keyValuePairs[key] = value;
            });
        }

        return keyValuePairs;
    },

    /*
     * Initializes the diff viewer page.
     */
    initialize: function() {
        var revisionInfo = this.model.get('revision'),
            curRevision = revisionInfo.get('revision'),
            curInterdiffRevision = revisionInfo.get('interdiffRevision'),
            url = document.location.toString(),
            hash = document.location.hash || '',
            search = document.location.search || '',
            revisionRange;

        _super(this).initialize.call(this);

        this._selectedAnchorIndex = -1;
        this._$anchors = $();
        this._$controls = null;
        this._diffReviewableViews = [];
        this._diffCommitIndexView = null;
        this._diffFileIndexView = null;
        this._highlightedChunk = null;

        this.listenTo(this.model.get('files'), 'update', this._setFiles);

        /* Check to see if there's an anchor we need to scroll to. */
        this._startAtAnchorName = (url.match('#') ? url.split('#')[1] : null);

        this.router = new Backbone.Router({
            routes: {
                ':revision/(?:query)': 'revision'
            }
        });

        this.listenTo(this.router, 'route:revision',
            function(revision, query) {
                var queryArgs,
                    revisionParts,
                    baseRevision,
                    tipRevision,
                    baseCommit,
                    tipCommit,
                    page;

                queryArgs = this._parseQueryString(query);

                baseCommit = queryArgs['base-commit-id'];
                tipCommit = queryArgs['tip-commit-id'];
                page = queryArgs['page'];

                if (page === undefined) {
                    page = 1;
                } else {
                    page = parseInt(page, 10);
                }

                if (revision.indexOf('-') === -1) {
                    baseRevision = 0;
                    tipRevision = parseInt(revision, 10);
                } else {
                    revisionParts = revision.split('-', 2);

                    baseRevision = parseInt(revisionParts[0], 10);
                    tipRevision = parseInt(revisionParts[1], 10);
                }

                this._loadRevision(baseRevision, tipRevision, baseCommit,
                    tipCommit, page);
            });

        /*
         * Begin managing the URL history for the page, so that we can
         * switch revisions and handle pagination while keeping the history
         * clean and the URLs representative of the current state.
         *
         * Note that Backbone will attempt to convert the hash to part of
         * the page URL, stripping away the "#". This will result in a
         * URL pointing to an incorrect, possible non-existent diff revision.
         *
         * We work around that by saving the values for the hash and query
         * string (up above), and by later replacing the current URL with a
         * new one that, amongst other things, contains the hash present
         * when the page was loaded.
         */
        Backbone.history.start({
            pushState: true,
            hashChange: false,
            root: this.options.reviewRequestData.reviewURL + 'diff/',
            silent: true
        });

        /*
         * Navigating here accomplishes two things:
         *
         * 1. The user may have viewed diff/, and not diff/<revision>/, but
         *    we want to always show the revision in the URL. This ensures
         *    we have a URL equivalent to the one we get when clicking
         *    a revision in the slider.
         *
         * 2. We want to add back any hash and query string that was
         *    stripped away.
         *
         * We won't be invoking any routes or storing new history. The back
         * button will correctly bring the user to the previous page.
         */
        revisionRange = curRevision;

        if (curInterdiffRevision) {
            revisionRange += '-' + curInterdiffRevision;
        }

        this.router.navigate(revisionRange + '/' + search + hash, {
            replace: true,
            trigger: false
        });
    },

    /*
     * Removes the view from the page.
     */
    remove: function() {
        _super(this).remove.call(this);

        this._diffFileIndexView.remove();
    },

    /*
     * Renders the page and begins loading all diffs.
     */
    render: function() {
        var numDiffs = this.model.get('numDiffs'),
            revisionModel = this.model.get('revision'),
            $diffs = $('#diffs'),
            url = document.location.toString(),
            queryArgs = this._parseQueryString(url.split('?', 2)[1]),
            baseCommitID = queryArgs['base-commit-id'],
            tipCommitID = queryArgs['tip-commit-id'];

        _super(this).render.call(this);

        this._$controls = $('#view_controls');

        this._diffCommitIndexView = new RB.DiffCommitIndexView({
            el: $('#diff_commit_index'),
            collection: this.model.get('diffCommits'),
            baseCommitID: baseCommitID,
            tipCommitID: tipCommitID
        });
        this._diffCommitIndexView.render({update: false});
        this.listenTo(this._diffCommitIndexView, 'diffCommitsChanged',
                      this._handleDiffCommitChanged);

        this._diffFileIndexView = new RB.DiffFileIndexView({
            el: $('#diff_index'),
            collection: this.model.get('files')
        });
        this._diffFileIndexView.render();

        this.listenTo(this._diffFileIndexView, 'anchorClicked',
                      this.selectAnchorByName);

        this._diffRevisionLabelView = new RB.DiffRevisionLabelView({
            el: $('#diff_revision_label'),
            model: revisionModel
        });
        this._diffRevisionLabelView.render();

        this.listenTo(this._diffRevisionLabelView, 'revisionSelected',
                      this._onRevisionSelected);

        if (numDiffs > 1) {
            this._diffRevisionSelectorView = new RB.DiffRevisionSelectorView({
                el: $('#diff_revision_selector'),
                model: revisionModel,
                numDiffs: numDiffs
            });
            this._diffRevisionSelectorView.render();

            this.listenTo(this._diffRevisionSelectorView, 'revisionSelected',
                          this._onRevisionSelected);
        }

        this._commentsHintModel = this.options.commentsHint;
        this._commentsHintView = new RB.DiffCommentsHintView({
            el: $('#diff_comments_hint'),
            model: this.model.get('commentsHint')
        });
        this._commentsHintView.render();
        this.listenTo(this._commentsHintView, 'revisionSelected',
                      this._onRevisionSelected);

        this._paginationView1 = new RB.PaginationView({
            el: $('#pagination1'),
            model: this.model.get('pagination')
        });
        this._paginationView1.render();
        this.listenTo(this._paginationView1, 'pageSelected',
                      _.partial(this._onPageSelected, false));

        this._paginationView2 = new RB.PaginationView({
            el: $('#pagination2'),
            model: this.model.get('pagination')
        });
        this._paginationView2.render();
        this.listenTo(this._paginationView2, 'pageSelected',
                      _.partial(this._onPageSelected, true));

        $diffs.bindClass(RB.UserSession.instance,
                         'diffsShowExtraWhitespace', 'ewhl');

        this._setFiles();

        this._chunkHighlighter = new RB.ChunkHighlighterView();
        this._chunkHighlighter.render().$el.prependTo($diffs);

        $('#diff-details').removeClass('loading');

        return this;
    },

    _fileEntryTemplate: _.template([
        '<div class="diff-container">',
        ' <div class="diff-box">',
        '  <table class="sidebyside loading <% if (newfile) { %>newfile<% } %>"',
        '         id="file_container_<%- id %>">',
        '   <thead>',
        '    <tr class="filename-row">',
        '     <th><%- depotFilename %></th>',
        '    </tr>',
        '   </thead>',
        '   <tbody>',
        '    <tr><td><span class="fa fa-spinner fa-pulse"></span></td></tr>',
        '   </tbody>',
        '  </table>',
        ' </div>',
        '</div>'
    ].join('')),

    /* Template for code line link anchor */
    anchorTemplate: _.template(
    '<a name="<%- anchorName %>" class="highlight-anchor"></a>'),

    /*
     * Set the displayed files.
     *
     * This will replace the displayed files with a set of pending entries,
     * queue loads for each file, and start the queue.
     */
    _setFiles: function() {
        var files = this.model.get('files'),
            $diffs = $('#diffs').empty();

        this._highlightedChunk = null;

        files.each(function(file) {
            var filediff = file.get('filediff'),
                interfilediff = file.get('interfilediff'),
                interdiffRevision = null;

            $diffs.append(this._fileEntryTemplate(file.attributes));

            if (interfilediff) {
                interdiffRevision = interfilediff.revision;
            } else if (file.get('forceInterdiff')) {
                interdiffRevision = file.get('forceInterdiffRevision');
            }

            this.queueLoadDiff(new RB.DiffReviewable({
                reviewRequest: this.reviewRequest,
                fileIndex: file.get('index'),
                fileDiffID: filediff.id,
                interFileDiffID: interfilediff ? interfilediff.id : null,
                revision: filediff.revision,
                interdiffRevision: interdiffRevision,
                serializedCommentBlocks: file.get('commentCounts')
            }));
        }, this);

        $.funcQueue('diff_files').start();
    },

    /**
     * Queue the loading of the corresponding diff.
     *
     * When the diff is loaded, it will be placed into the appropriate location
     * in the diff viewer. The anchors on the page will be rebuilt. This will
     * then trigger the loading of the next file.
     *
     * Args:
     *     diffReviewable (RB.DiffReviewable):
     *         The diff reviewable for loading and reviewing the diff.
     *
     *     options (object):
     *         The option arguments that control the behavior of this function.
     *
     * Option Args:
     *     showDeleted (boolean):
     *         Determines whether or not we want to requeue the corresponding
     *         diff in order to show its deleted content.
     */
<<<<<<< HEAD
    queueLoadDiff: function(fileDiffID, fileDiffRevision,
                            interFileDiffID, interdiffRevision,
                            fileIndex, serializedCommentBlocks) {
        var hasCommits = this._diffCommitIndexView.collection.size() > 0,
            diffReviewable = new RB.DiffReviewable({
                reviewRequest: this.reviewRequest,
                fileIndex: fileIndex,
                fileDiffID: fileDiffID,
                interFileDiffID: interFileDiffID,
                revision: fileDiffRevision,
                interdiffRevision: interdiffRevision,
                serializedCommentBlocks: serializedCommentBlocks
            }),
            cumulativeDiff = false,
            baseCommitID = null,
            commitRange;

        if (hasCommits) {
            commitRange = this._diffCommitIndexView.getSelectedRange();

            if (commitRange.base !== undefined) {

                cumulativeDiff = this._diffCommitIndexView.getDistance(
                    commitRange.base, commitRange.tip) !== 1;

                if (cumulativeDiff && commitRange.base !== null) {
                    baseCommitID = commitRange.base.get('commitID');
                }
            } else {
                cumulativeDiff = this
                    ._diffCommitIndexView
                    .collection
                    .models
                    .indexOf(commitRange.tip) !== 0;
            }
        }
=======
    queueLoadDiff: function(diffReviewable, options) {
        var fileDiffID = diffReviewable.get('fileDiffID'),
            prefix;

        options = options || {};
>>>>>>> 07a6d185

        $.funcQueue('diff_files').add(function() {
            if (!options.showDeleted && $('#file' + fileDiffID).length === 1) {
                /*
                 * We already have this diff (probably pre-loaded), and we
                 * don't want to requeue it to show its deleted content.
                 */
                this._renderFileDiff(diffReviewable, cumulativeDiff,
                                     baseCommitID);
            } else {
                /*
                 * We either want to queue this diff for the first time, or we
                 * want to requeue it to show its deleted content.
                 */
                prefix = (options.showDeleted ? '#file' : '#file_container_');
                diffReviewable.getRenderedDiff({
                    complete: function(xhr) {
<<<<<<< HEAD
                        $('#file_container_' + fileDiffID)
                            .replaceWith(xhr.responseText);
                        this._renderFileDiff(diffReviewable, cumulativeDiff,
                                             baseCommitID);
=======
                        $(prefix + fileDiffID).replaceWith(xhr.responseText);
                        this._renderFileDiff(diffReviewable);
>>>>>>> 07a6d185
                    }
                }, this, options);
            }
        }, this);
    },

    /*
     * Sets up a diff as DiffReviewableView and renders it.
     *
     * This will set up a DiffReviewableView for the given diffReviewable.
     * The anchors from this diff render will be stored for navigation.
     *
     * Once rendered and set up, the next diff in the load queue will be
     * pulled from the server.
     */
    _renderFileDiff: function(diffReviewable, cumulativeDiff, baseCommitID) {
        var elementName = 'file' + diffReviewable.get('fileDiffID'),
            $el = $('#' + elementName),
            diffReviewableView,
            $anchor,
            urlSplit;

        if ($el.length === 0) {
            /*
             * The user changed revisions before the file finished loading, and
             * the target element no longer exists. Just return.
             */
            $.funcQueue('diff_files').next();
            return;
        }

        diffReviewableView = new RB.DiffReviewableView({
            el: $el,
            model: diffReviewable,
            extraCommentBlockOptions: {
                cumulativeDiff: cumulativeDiff,
                baseCommitID: baseCommitID
            }
        });

        this._diffFileIndexView.addDiff(this._diffReviewableViews.length,
                                        diffReviewableView);

        this._diffReviewableViews.push(diffReviewableView);
        diffReviewableView.render();

        this.listenTo(diffReviewableView, 'fileClicked', function() {
            this.selectAnchorByName(diffReviewable.get('fileIndex'));
        });

        this.listenTo(diffReviewableView, 'chunkClicked', function(name) {
            this.selectAnchorByName(name, false);
        });

        this.listenTo(diffReviewableView, 'moveFlagClicked', function(line) {
            this.selectAnchor(this.$('a[target=' + line + ']'));
        });

        /* We must rebuild this every time. */
        this._updateAnchors(diffReviewableView.$el);

        this.listenTo(diffReviewableView, 'chunkExpansionChanged', function() {
            /* The selection rectangle may not update -- bug #1353. */
            this._highlightAnchor($(this._$anchors[this._selectedAnchorIndex]));
        });

        if (this._startAtAnchorName) {
            /* See if we've loaded the anchor the user wants to start at. */
            $anchor = $('a[name="' + this._startAtAnchorName + '"]');

            /*
             * Some anchors are added by the template (such as those at
             * comment locations), but not all are. If the anchor isn't found,
             * but the URL hash is indicating that we want to start at a
             * location within this file, add the anchor.
             * */
            urlSplit = this._startAtAnchorName.split(',');
            if ($anchor.length === 0 &&
                urlSplit.length === 2 &&
                elementName === urlSplit[0]) {
                $anchor = $(this.anchorTemplate({
                    anchorName: this._startAtAnchorName
                }));

                diffReviewableView.$el
                    .find("tr[line='" + urlSplit[1] + "']")
                        .addClass('highlight-anchor')
                        .append($anchor);
            }

            if ($anchor.length !== 0) {
                this.selectAnchor($anchor);
                this._startAtAnchorName = null;
            }
        }

        this.listenTo(diffReviewableView, 'showDeletedClicked', function() {
            this.queueLoadDiff(diffReviewable, {showDeleted: true});
            $.funcQueue('diff_files').start();
        });

        $.funcQueue('diff_files').next();
    },

    /*
     * Selects the anchor at a specified location.
     *
     * By default, this will scroll the page to position the anchor near
     * the top of the view.
     */
    selectAnchor: function($anchor, scroll) {
        var scrollAmount,
            i,
            url;

        if (!$anchor || $anchor.length === 0 ||
            $anchor.parent().is(':hidden')) {
            return false;
        }

        if (scroll !== false) {
            url = [
                this._getCurrentURL(),
                location.search,
                '#',
                $anchor.attr('name')
            ].join('');

            this.router.navigate(url, {
                replace: true,
                trigger: false
            });

            scrollAmount = this.DIFF_SCROLLDOWN_AMOUNT;

            if (RB.DraftReviewBannerView.instance) {
                scrollAmount += RB.DraftReviewBannerView.instance.getHeight();
            }

            $(window).scrollTop($anchor.offset().top - scrollAmount);
        }

        this._highlightAnchor($anchor);

        for (i = 0; i < this._$anchors.length; i++) {
            if (this._$anchors[i] === $anchor[0]) {
                this._selectedAnchorIndex = i;
                break;
            }
        }

        return true;
    },

    /*
     * Selects an anchor by name.
     */
    selectAnchorByName: function(name, scroll) {
        return this.selectAnchor($('a[name="' + name + '"]'), scroll);
    },

    /*
     * Highlights a chunk bound to an anchor element.
     */
    _highlightAnchor: function($anchor) {
        this._highlightedChunk = $anchor.parents('tbody:first, thead:first');
        this._chunkHighlighter.highlight(
            $anchor.parents('tbody:first, thead:first'));
    },

    /*
     * Updates the list of known anchors based on named anchors in the
     * specified table. This is called after every part of the diff that we
     * loaded.
     *
     * If no anchor is selected, we'll try to select the first one.
     */
    _updateAnchors: function($table) {
        this._$anchors = this._$anchors.add($table.find('a[name]'));

        /* Skip over the change index to the first item. */
        if (this._selectedAnchorIndex === -1 && this._$anchors.length > 0) {
            this._selectedAnchorIndex = 0;
            this._highlightAnchor($(this._$anchors[this._selectedAnchorIndex]));
        }
    },

    /*
     * Returns the next navigatable anchor in the specified direction of
     * the given types.
     *
     * This will take a direction to search, starting at the currently
     * selected anchor. The next anchor matching one of the types in the
     * anchorTypes bitmask will be returned. If no anchor is found,
     * null will be returned.
     */
    _getNextAnchor: function(dir, anchorTypes) {
        var $anchor,
            i;

        for (i = this._selectedAnchorIndex + dir;
             i >= 0 && i < this._$anchors.length;
             i += dir) {
            $anchor = $(this._$anchors[i]);

            if ($anchor.parents('tr').hasClass('dimmed')) {
                continue;
            }

            if (((anchorTypes & this.ANCHOR_COMMENT) &&
                 $anchor.hasClass('commentflag-anchor')) ||
                ((anchorTypes & this.ANCHOR_FILE) &&
                 $anchor.hasClass('file-anchor')) ||
                ((anchorTypes & this.ANCHOR_CHUNK) &&
                 $anchor.hasClass('chunk-anchor'))) {
                return $anchor;
            }
        }

        return null;
    },

    /*
     * Selects the previous file's header on the page.
     */
    _selectPreviousFile: function() {
        this.selectAnchor(this._getNextAnchor(this.SCROLL_BACKWARD,
                                              this.ANCHOR_FILE));
    },

    /*
     * Selects the next file's header on the page.
     */
    _selectNextFile: function() {
        this.selectAnchor(this._getNextAnchor(this.SCROLL_FORWARD,
                                              this.ANCHOR_FILE));
    },

    /*
     * Selects the previous diff chunk on the page.
     */
    _selectPreviousDiff: function() {
        this.selectAnchor(
            this._getNextAnchor(this.SCROLL_BACKWARD,
                                this.ANCHOR_CHUNK | this.ANCHOR_FILE));
    },

    /*
     * Selects the next diff chunk on the page.
     */
    _selectNextDiff: function() {
        this.selectAnchor(
            this._getNextAnchor(this.SCROLL_FORWARD,
                                this.ANCHOR_CHUNK | this.ANCHOR_FILE));
    },

    /*
     * Selects the previous comment on the page.
     */
    _selectPreviousComment: function() {
        this.selectAnchor(
            this._getNextAnchor(this.SCROLL_BACKWARD, this.ANCHOR_COMMENT));
    },

    /*
     * Selects the next comment on the page.
     */
    _selectNextComment: function() {
        this.selectAnchor(
            this._getNextAnchor(this.SCROLL_FORWARD, this.ANCHOR_COMMENT));
    },

    /*
     * Re-centers the currently selected area on the page.
     */
    _recenterSelected: function() {
        this.selectAnchor($(this._$anchors[this._selectedAnchorIndex]));
    },

   /*
    * Creates a comment for a chunk of a diff
    */
    _createComment: function() {
        var chunkID = this._highlightedChunk[0].id,
            chunkElement = document.getElementById(chunkID),
            lineElements,
            beginLineNum,
            beginNode,
            endLineNum,
            endNode;

        if (chunkElement) {
            lineElements = chunkElement.getElementsByTagName('tr');
            beginLineNum = lineElements[0].getAttribute("line");
            beginNode = lineElements[0].cells[2];
            endLineNum = lineElements[lineElements.length-1]
                .getAttribute("line");
            endNode = lineElements[lineElements.length-1].cells[2];

            _.each(this._diffReviewableViews, function(diffReviewableView) {
                if ($.contains(diffReviewableView.el, beginNode)){
                    diffReviewableView.createComment(beginLineNum, endLineNum,
                                                     beginNode, endNode);
                }
            });
        }
    },

    /*
     * Toggles the display of diff chunks that only contain whitespace changes.
     */
    _toggleWhitespaceOnlyChunks: function() {
        _.each(this._diffReviewableViews, function(diffReviewableView) {
            diffReviewableView.toggleWhitespaceOnlyChunks();
        });

        this._$controls.find('.ws').toggle();

        return false;
    },

    /*
     * Toggles the display of extra whitespace highlights on diffs.
     *
     * A cookie will be set to the new whitespace display setting, so that
     * the new option will be the default when viewing diffs.
     */
    _toggleShowExtraWhitespace: function() {
        this._$controls.find('.ew').toggle();
        RB.UserSession.instance.toggleAttr('diffsShowExtraWhitespace');

        return false;
    },

    /*
     * Callback for when a new revision is selected.
     *
     * This supports both single revisions and interdiffs. If `base` is 0, a
     * single revision is selected. If not, the interdiff between `base` and
     * `tip` will be shown.
     *
     * This will always implicitly navigate to page 1 of any paginated diffs.
     */
    _onRevisionSelected: function(revisions) {
        var base = revisions[0],
            tip = revisions[1];

        if (base === 0) {
            this.router.navigate(tip + '/', {trigger: true});
        } else {
            this.router.navigate(base + '-' + tip + '/', {trigger: true});
        }
    },

    /*
     * Get the current URL.
     *
     * This will compute and return the current page's URL (relative to the
     * router root), not including query parameters or hash locations.
     */
    _getCurrentURL: function() {
        var revision = this.model.get('revision'),
            url = revision.get('revision');

        if (revision.get('interdiffRevision') !== null) {
            url += '-' + revision.get('interdiffRevision');
        }

        return url;
    },

    /*
     * Callback for when a new page is selected.
     *
     * Navigates to the same revision with a different page number.
     */
    _onPageSelected: function(scroll, page) {
        var url = this._getCurrentURL();

        if (scroll) {
            this.selectAnchorByName('index_header', true);
        }

        url += '/?page=' + page;
        this.router.navigate(url, {trigger: true});
    },

    /*
     * Load a given revision.
     *
     * This supports both single revisions and interdiffs. If `base` is 0, a
     * single revision is selected. If not, the interdiff between `base` and
     * `tip` will be shown.
     */
    _loadRevision: function(base, tip, baseCommit, tipCommit, page) {
        var reviewRequestURL = _.result(this.reviewRequest, 'url'),
            contextURL = reviewRequestURL + 'diff-context/',
            $downloadLink = $('#download-diff-action');

        if (base === 0) {
            contextURL += '?revision=' + tip;

            // We do not support interdiffs with inter-commit diffs.
            if (baseCommit !== undefined || tipCommit !== undefined) {
                $downloadLink.hide();

                if (baseCommit !== undefined) {
                    contextURL += '&base-commit-id=' + baseCommit;
                }

                if (tipCommit !== undefined) {
                    contextURL += '&tip-commit-id=' + tipCommit;
                }
            } else {
                $downloadLink.show();
            }
        } else {
            contextURL += '?revision=' + base + '&interdiff-revision=' + tip;
            $downloadLink.hide();
        }

        if (page !== 1) {
            contextURL += '&page=' + page;
        }

        $.ajax(contextURL).done(_.bind(function(rsp) {
            _.each(this._diffReviewableViews, function(diffReviewableView) {
                diffReviewableView.remove();
            });
            this._diffReviewableViews = [];

            this.model.set(this.model.parse(rsp.diff_context));
        }, this));
    },

    /*
     * Handle the selection of a different diff commit range.
     */
    _handleDiffCommitChanged: function(commits) {
        var location = '1';

        /*
         * If there is no revision selector, then the current revision must be
         * 1.
         */
        if (this._diffRevisionSelectorView !== undefined) {
            location = this._diffRevisionSelectorView.model.get('revision');
        }

        location += '/?tip-commit-id' + commits.tip.get('commitID');

        if (commits.base !== null) {
            location += '?base-commit-id=' +  commits.base.get('commitID');
        }

        this.router.navigate(location, {trigger: true});
    }
});
_.extend(RB.DiffViewerPageView.prototype, RB.KeyBindingsMixin);<|MERGE_RESOLUTION|>--- conflicted
+++ resolved
@@ -352,50 +352,34 @@
      *         Determines whether or not we want to requeue the corresponding
      *         diff in order to show its deleted content.
      */
-<<<<<<< HEAD
-    queueLoadDiff: function(fileDiffID, fileDiffRevision,
-                            interFileDiffID, interdiffRevision,
-                            fileIndex, serializedCommentBlocks) {
-        var hasCommits = this._diffCommitIndexView.collection.size() > 0,
-            diffReviewable = new RB.DiffReviewable({
-                reviewRequest: this.reviewRequest,
-                fileIndex: fileIndex,
-                fileDiffID: fileDiffID,
-                interFileDiffID: interFileDiffID,
-                revision: fileDiffRevision,
-                interdiffRevision: interdiffRevision,
-                serializedCommentBlocks: serializedCommentBlocks
-            }),
+    queueLoadDiff: function(diffReviewable, options) {
+        var fileDiffID = diffReviewable.get('fileDiffID'),
+            hasCommits = this._diffCommitIndexView.collection.size,
             cumulativeDiff = false,
             baseCommitID = null,
-            commitRange;
-
+            commitRange,
+            prefix;
+
+        options = options || {};
+        
         if (hasCommits) {
             commitRange = this._diffCommitIndexView.getSelectedRange();
-
+            
             if (commitRange.base !== undefined) {
-
-                cumulativeDiff = this._diffCommitIndexView.getDistance(
-                    commitRange.base, commitRange.tip) !== 1;
-
+                cumulativeDiff = (this._diffCommitIndexView.getDistance(commitRange.base,
+                    commitRange.tip) !== 1);
+                
                 if (cumulativeDiff && commitRange.base !== null) {
                     baseCommitID = commitRange.base.get('commitID');
                 }
             } else {
-                cumulativeDiff = this
+                cumulativeDiff = (this
                     ._diffCommitIndexView
                     .collection
                     .models
-                    .indexOf(commitRange.tip) !== 0;
-            }
-        }
-=======
-    queueLoadDiff: function(diffReviewable, options) {
-        var fileDiffID = diffReviewable.get('fileDiffID'),
-            prefix;
-
-        options = options || {};
->>>>>>> 07a6d185
+                    .indexOf(commitRange.tip) !== 0);
+            }
+        }
 
         $.funcQueue('diff_files').add(function() {
             if (!options.showDeleted && $('#file' + fileDiffID).length === 1) {
@@ -413,15 +397,10 @@
                 prefix = (options.showDeleted ? '#file' : '#file_container_');
                 diffReviewable.getRenderedDiff({
                     complete: function(xhr) {
-<<<<<<< HEAD
-                        $('#file_container_' + fileDiffID)
+                        $(prefix + fileDiffID)
                             .replaceWith(xhr.responseText);
                         this._renderFileDiff(diffReviewable, cumulativeDiff,
                                              baseCommitID);
-=======
-                        $(prefix + fileDiffID).replaceWith(xhr.responseText);
-                        this._renderFileDiff(diffReviewable);
->>>>>>> 07a6d185
                     }
                 }, this, options);
             }
