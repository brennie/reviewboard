from __future__ import unicode_literals

import copy
import os
import re
import sys
import warnings
from contextlib import contextmanager

from django.conf import settings
from django.contrib.auth.models import User
from django.core import serializers
from django.core.cache import cache
from django.core.files import File
from django.db import (DatabaseError, DEFAULT_DB_ALIAS, IntegrityError,
                       connections, router)
from django.db.models import get_apps
from djblets.testing.testcases import TestCase as DjbletsTestCase
from django.utils import six

from reviewboard import scmtools, initialize
from reviewboard.accounts.models import ReviewRequestVisit
from reviewboard.attachments.models import FileAttachment
from reviewboard.diffviewer.differ import DiffCompatVersion
from reviewboard.diffviewer.models import DiffSet, DiffSetHistory, FileDiff
from reviewboard.reviews.models import (Comment, FileAttachmentComment,
                                        Group, Review, ReviewRequest,
                                        ReviewRequestDraft, Screenshot,
                                        ScreenshotComment)
from reviewboard.scmtools.models import Repository, Tool
from reviewboard.site.models import LocalSite
from reviewboard.webapi.models import WebAPIToken


class TestCase(DjbletsTestCase):
    """The base class for Review Board test cases.

    This class provides a number of convenient functions for creating
    common objects for testing, such as review requests and comments. They're
    populated with default data that can be overridden by the callers.

    This also overcomes an annoyance with default Django unit tests where
    the cache is not cleared across tests, leading to inconsistent results
    and useless testing.
    """
    local_site_name = 'local-site-1'
    local_site_id = 1

    _precompiled_fixtures = {}
    _fixture_dirs = []

    ws_re = re.compile(r'\s+')

    DEFAULT_FILEDIFF_DATA = (
        b'--- README\trevision 123\n'
        b'+++ README\trevision 123\n'
        b'@@ -1 +1 @@\n'
        b'-Hello, world!\n'
        b'+Hello, everybody!\n'
    )

    def setUp(self):
        super(TestCase, self).setUp()

        initialize()

        self._local_sites = {}

        # Clear the cache so that previous tests don't impact this one.
        cache.clear()

    def shortDescription(self):
        """Returns the description of the current test.

        This changes the default behavior to replace all newlines with spaces,
        allowing a test description to span lines. It should still be kept
        short, though.
        """
        doc = self._testMethodDoc

        if doc is not None:
            doc = doc.split('\n\n', 1)[0]
            doc = self.ws_re.sub(' ', doc).strip()

        return doc

<<<<<<< HEAD
    def get_local_site_or_none(self, name):
        """Returns a LocalSite matching the name, if provided, or None."""
        if name:
            return self.get_local_site(name=name)
        else:
            return None

    def get_local_site(self, name):
        if name not in self._local_sites:
            self._local_sites[name] = LocalSite.objects.get(name=name)

        return self._local_sites[name]

    def create_webapi_token(self, user, note='Sample note',
                            policy={'access': 'rw'},
                            with_local_site=False,
                            **kwargs):
        """Creates a WebAPIToken for testing."""
        if with_local_site:
            local_site = self.get_local_site(name=self.local_site_name)
        else:
            local_site = None

        return WebAPIToken.objects.generate_token(user=user,
                                                  note=note,
                                                  policy=policy,
                                                  local_site=local_site)
=======
    @contextmanager
    def assert_warns(self, cls=DeprecationWarning, message=None):
        """A context manager for asserting code generates a warning.

        This method only supports code which generates a single warning.
        Tests which make use of code generating multiple warnings will
        need to manually catch their warnings.
        """
        with warnings.catch_warnings(record=True) as w:
            # Some warnings such as DeprecationWarning are filtered by
            # default, stop filtering them.
            warnings.simplefilter("always")
            self.assertEqual(len(w), 0)

            yield

            self.assertEqual(len(w), 1)
            self.assertTrue(issubclass(w[-1].category, cls))

            if message is not None:
                self.assertEqual(message, six.text_type(w[-1].message))
>>>>>>> afe8562c

    def create_diff_file_attachment(self, filediff, from_modified=True,
                                    review_request=None,
                                    orig_filename='filename.png',
                                    caption='My Caption',
                                    mimetype='image/png',
                                    **kwargs):
        """Creates a diff-based FileAttachment for testing.

        The FileAttachment is tied to the given FileDiff. It's populated
        with default data that can be overridden by the caller.
        """
        file_attachment = FileAttachment.objects.create_from_filediff(
            filediff=filediff,
            from_modified=from_modified,
            caption=caption,
            orig_filename=orig_filename,
            mimetype=mimetype,
            **kwargs)

        filename = os.path.join(settings.STATIC_ROOT, 'rb', 'images',
                                'trophy.png')

        with open(filename, 'r') as f:
            file_attachment.file.save(filename, File(f), save=True)

        if review_request:
            review_request.file_attachments.add(file_attachment)

        return file_attachment

    def create_diffset(self, review_request=None, revision=1, repository=None,
                       draft=False, name='diffset'):
        """Creates a DiffSet for testing.

        The DiffSet defaults to revision 1. This can be overriden by the
        caller.

        DiffSets generally are tied to a ReviewRequest, but it's optional.
        """
        if review_request:
            repository = review_request.repository

        diffset = DiffSet.objects.create(
            name=name,
            revision=revision,
            repository=repository,
            diffcompat=DiffCompatVersion.DEFAULT)

        if review_request:
            if draft:
                review_request_draft = \
                    ReviewRequestDraft.create(review_request)
                review_request_draft.diffset = diffset
                review_request_draft.save()
            else:
                review_request.diffset_history.diffsets.add(diffset)

        return diffset

    def create_diff_comment(self, review, filediff, interfilediff=None,
                            text='My comment', issue_opened=False,
                            issue_status=None,
                            first_line=1, num_lines=5, extra_fields=None,
                            reply_to=None, **kwargs):
        """Creates a Comment for testing.

        The comment is tied to the given Review and FileDiff (and, optionally,
        an interfilediff). It's populated with default data that can be
        overridden by the caller.
        """
        if issue_opened and not issue_status:
            issue_status = Comment.OPEN

        comment = Comment(
            filediff=filediff,
            interfilediff=interfilediff,
            first_line=first_line,
            num_lines=num_lines,
            text=text,
            issue_opened=issue_opened,
            issue_status=issue_status,
            reply_to=reply_to,
            **kwargs)

        if extra_fields:
            comment.extra_data = extra_fields

        comment.save()
        review.comments.add(comment)

        return comment

    def create_file_attachment(self, review_request,
                               orig_filename='filename.png',
                               caption='My Caption',
                               draft=False,
                               **kwargs):
        """Creates a FileAttachment for testing.

        The FileAttachment is tied to the given ReviewRequest. It's populated
        with default data that can be overridden by the caller.
        """
        file_attachment = FileAttachment(
            caption=caption,
            orig_filename=orig_filename,
            mimetype='image/png',
            **kwargs)

        filename = os.path.join(settings.STATIC_ROOT, 'rb', 'images',
                                'trophy.png')

        with open(filename, 'r') as f:
            file_attachment.file.save(filename, File(f), save=True)

        if draft:
            review_request_draft = ReviewRequestDraft.create(review_request)
            review_request_draft.file_attachments.add(file_attachment)
        else:
            review_request.file_attachments.add(file_attachment)

        return file_attachment

    def create_file_attachment_comment(self, review, file_attachment,
                                       text='My comment', issue_opened=False,
                                       extra_fields=None, reply_to=None):
        """Creates a FileAttachmentComment for testing.

        The comment is tied to the given Review and FileAttachment. It's
        populated with default data that can be overridden by the caller.
        """
        if issue_opened:
            issue_status = Comment.OPEN
        else:
            issue_status = None

        comment = FileAttachmentComment(
            file_attachment=file_attachment,
            text=text,
            issue_opened=issue_opened,
            issue_status=issue_status,
            reply_to=reply_to)

        if extra_fields:
            comment.extra_data = extra_fields

        comment.save()
        review.file_attachment_comments.add(comment)

        return comment

    def create_filediff(self, diffset, source_file='/test-file',
                        dest_file='/test-file', source_revision='123',
                        dest_detail='124', status=FileDiff.MODIFIED,
                        diff=DEFAULT_FILEDIFF_DATA):
        """Creates a FileDiff for testing.

        The FileDiff is tied to the given DiffSet. It's populated with
        default data that can be overridden by the caller.
        """
        return FileDiff.objects.create(
            diffset=diffset,
            source_file=source_file,
            dest_file=dest_file,
            source_revision=source_revision,
            dest_detail=dest_detail,
            status=status,
            diff=diff)

    def create_repository(self, with_local_site=False, name='Test Repo',
                          tool_name='Git', path=None, local_site=None,
                          **kwargs):
        """Creates a Repository for testing.

        The Repository may optionally be attached to a LocalSite. It's also
        populated with default data that can be overridden by the caller.

        This accepts a tool_name of "Git", "Mercurial" or "Subversion".
        The correct bundled repository path will be used for the given
        tool_name.
        """
        if not local_site:
            if with_local_site:
                local_site = self.get_local_site(name=self.local_site_name)
            else:
                local_site = None

        testdata_dir = os.path.join(os.path.dirname(scmtools.__file__),
                                    'testdata')

        if not path:
            if tool_name in ('Git', 'Test',
                             'TestToolSupportsPendingChangeSets'):
                path = os.path.join(testdata_dir, 'git_repo')
            elif tool_name == 'Subversion':
                path = 'file://' + os.path.join(testdata_dir, 'svn_repo')
            elif tool_name == 'Mercurial':
                path = os.path.join(testdata_dir, 'hg_repo.bundle')
            elif tool_name == 'CVS':
                path = os.path.join(testdata_dir, 'cvs_repo')
            else:
                raise NotImplementedError

        return Repository.objects.create(
            name=name,
            local_site=local_site,
            tool=Tool.objects.get(name=tool_name),
            path=path,
            **kwargs)

    def create_review_request(self, with_local_site=False, local_site=None,
                              with_diffs=False,
                              summary='Test Summary',
                              description='Test Description',
                              testing_done='Testing',
                              submitter='doc', local_id=1001,
                              bugs_closed='', status='P', public=False,
                              publish=False, commit_id=None, changenum=None,
                              repository=None, id=None,
                              create_repository=False):
        """Create a ReviewRequest for testing.

        The ReviewRequest may optionally be attached to a LocalSite. It's also
        populated with default data that can be overridden by the caller.

        If create_repository is True, a Repository will be created
        automatically. If set, a custom repository cannot be provided.

        The provided submitter may either be a username or a User object.

        If publish is True, ReviewRequest.publish() will be called.
        """
        if not local_site:
            if with_local_site:
                local_site = self.get_local_site(name=self.local_site_name)
            else:
                local_site = None

        if not local_site:
            local_id = None

        if create_repository:
            assert not repository

            repository = \
                self.create_repository(with_local_site=with_local_site)

        if not isinstance(submitter, User):
            submitter = User.objects.get(username=submitter)

        review_request = ReviewRequest(
            summary=summary,
            description=description,
            testing_done=testing_done,
            local_site=local_site,
            local_id=local_id,
            submitter=submitter,
            diffset_history=DiffSetHistory.objects.create(),
            repository=repository,
            public=public,
            commit_id=commit_id,
            changenum=changenum,
            bugs_closed=bugs_closed,
            status=status)

        # Set this separately to avoid issues with CounterField updates.
        review_request.id = id

        review_request.save()

        if publish:
            review_request.publish(review_request.submitter)

        return review_request

    def create_visit(self, review_request, visibility, user='doc',
                     username=None, timestamp=None):
        """Create a ReviewRequestVisit for testing.

        The ReviewRequestVisit is tied to the given ReviewRequest and User.
        It's populated with default data that can be overridden by the caller.

        The provided user may either be a username or a User object.
        """
        if not isinstance(user, basestring):
            user = User.objects.get(username=user)

        return ReviewRequestVisit.objects.create(
            review_request=review_request,
            visibility=visibility,
            user=user)

    def create_review(self, review_request, user='dopey', username=None,
                      body_top='Test Body Top', body_bottom='Test Body Bottom',
                      ship_it=False, publish=False):
        """Creates a Review for testing.

        The Review is tied to the given ReviewRequest. It's populated with
        default data that can be overridden by the caller.

        The provided user may either be a username or a User object.

        If publish is True, Review.publish() will be called.
        """
        if not isinstance(user, User):
            user = User.objects.get(username=user)

        review = Review.objects.create(
            review_request=review_request,
            user=user,
            body_top=body_top,
            body_bottom=body_bottom,
            ship_it=ship_it)

        if publish:
            review.publish()

        return review

    def create_review_group(self, name='test-group', with_local_site=False,
                            local_site=None, visible=True, invite_only=False,
                            is_default_group=False):
        """Creates a review group for testing.

        The group may optionally be attached to a LocalSite. It's also
        populated with default data that can be overridden by the caller.
        """
        if not local_site and with_local_site:
            local_site = self.get_local_site(name=self.local_site_name)

        return Group.objects.create(
            name=name,
            local_site=local_site,
            visible=visible,
            invite_only=invite_only,
            is_default_group=is_default_group)

    def create_reply(self, review, user='grumpy', username=None,
                     body_top='Test Body Top', timestamp=None,
                     publish=False):
        """Creates a review reply for testing.

        The reply is tied to the given Review. It's populated with default
        data that can be overridden by the caller.
        """
        if not isinstance(user, User):
            user = User.objects.get(username=user)

        reply = Review.objects.create(
            review_request=review.review_request,
            user=user,
            body_top=body_top,
            base_reply_to=review,
            timestamp=timestamp)

        if publish:
            reply.publish()

        return reply

    def create_screenshot(self, review_request, caption='My caption',
                          draft=False):
        """Creates a Screenshot for testing.

        The Screenshot is tied to the given ReviewRequest. It's populated
        with default data that can be overridden by the caller.
        """
        screenshot = Screenshot(caption=caption)
        filename = os.path.join(settings.STATIC_ROOT, 'rb', 'images',
                                'trophy.png')

        with open(filename, 'r') as f:
            screenshot.image.save(filename, File(f), save=True)

        if draft:
            review_request_draft = ReviewRequestDraft.create(review_request)
            review_request_draft.screenshots.add(screenshot)
        else:
            review_request.screenshots.add(screenshot)

        return screenshot

    def create_screenshot_comment(self, review, screenshot, text='My comment',
                                  x=1, y=1, w=5, h=5, issue_opened=False,
                                  extra_fields=None, reply_to=None, **kwargs):
        """Creates a ScreenshotComment for testing.

        The comment is tied to the given Review and Screenshot. It's
        It's populated with default data that can be overridden by the caller.
        """
        if issue_opened:
            issue_status = Comment.OPEN
        else:
            issue_status = None

        comment = ScreenshotComment(
            screenshot=screenshot,
            text=text,
            x=x,
            y=y,
            w=w,
            h=h,
            issue_opened=issue_opened,
            issue_status=issue_status,
            reply_to=reply_to,
            **kwargs)

        if extra_fields:
            comment.extra_data = extra_fields

        comment.save()
        review.screenshot_comments.add(comment)

        return comment

    def _fixture_setup(self):
        """Set up fixtures for unit tests.

        Unlike Django's standard _fixture_setup function, this doesn't
        re-locate and re-deserialize the fixtures every time. Instead, it
        precompiles fixtures the first time they're found and reuses the
        objects for future tests.

        However, also unlike Django's, this does not accept compressed
        or non-JSON fixtures.
        """
        # Temporarily hide the fixtures, so that the parent class won't
        # do anything with them.
        self._hide_fixtures = True
        super(TestCase, self)._fixture_setup()
        self._hide_fixtures = False

        if getattr(self, 'multi_db', False):
            databases = connections
        else:
            databases = [DEFAULT_DB_ALIAS]

        for db in databases:
            if hasattr(self, 'fixtures'):
                self.load_fixtures(self.fixtures, db=db)

    def load_fixtures(self, fixtures, db=DEFAULT_DB_ALIAS):
        """Loads fixtures for the current test.

        This is called for every fixture in the testcase's ``fixtures``
        list. It can also be called by an individual test to add additional
        fixtures on top of that.
        """
        if not fixtures:
            return

        if db not in TestCase._precompiled_fixtures:
            TestCase._precompiled_fixtures[db] = {}

        for fixture in fixtures:
            if fixture not in TestCase._precompiled_fixtures[db]:
                self._precompile_fixture(fixture, db)

        self._load_fixtures(fixtures, db)

    def _precompile_fixture(self, fixture, db):
        """Precompiles a fixture.

        The fixture is loaded and deserialized, and the resulting objects
        are stored for future use.
        """
        assert db in TestCase._precompiled_fixtures
        assert fixture not in TestCase._precompiled_fixtures[db]

        fixture_path = None

        for fixture_dir in self._get_fixture_dirs():
            fixture_path = os.path.join(fixture_dir, fixture + '.json')

            if os.path.exists(fixture_path):
                break

        try:
            if not fixture_path:
                raise IOError('Fixture path not found')

            with open(fixture_path, 'r') as fp:
                TestCase._precompiled_fixtures[db][fixture] = [
                    obj
                    for obj in serializers.deserialize('json', fp, using=db)
                    if router.allow_syncdb(db, obj.object.__class__)
                ]
        except IOError as e:
            sys.stderr.write('Unable to load fixture %s: %s\n' % (fixture, e))

    def _get_fixture_dirs(self):
        """Returns the list of fixture directories.

        This is computed only once and cached.
        """
        if not TestCase._fixture_dirs:
            app_module_paths = []

            for app in get_apps():
                if hasattr(app, '__path__'):
                    # It's a 'models/' subpackage.
                    for path in app.__path__:
                        app_module_paths.append(path)
                else:
                    # It's a models.py module
                    app_module_paths.append(app.__file__)

            all_fixture_dirs = [
                os.path.join(os.path.dirname(path), 'fixtures')
                for path in app_module_paths
            ]

            TestCase._fixture_dirs = [
                fixture_dir
                for fixture_dir in all_fixture_dirs
                if os.path.exists(fixture_dir)
            ]

        return TestCase._fixture_dirs

    def _load_fixtures(self, fixtures, db):
        """Loads precompiled fixtures.

        Each precompiled fixture is loaded and then used to populate the
        database.
        """
        models = set()
        connection = connections[db]

        with connection.constraint_checks_disabled():
            for fixture in fixtures:
                assert db in TestCase._precompiled_fixtures
                assert fixture in TestCase._precompiled_fixtures[db]
                objects = TestCase._precompiled_fixtures[db][fixture]

                for obj in objects:
                    models.add(obj.object.__class__)

                    try:
                        obj = copy.copy(obj)
                        obj.save(using=db)
                    except (DatabaseError, IntegrityError) as e:
                        sys.stderr.write('Could not load %s.%s(pk=%s): %s\n'
                                         % (obj.object._meta.app_label,
                                            obj.object._meta.object_name,
                                            obj.object.pk,
                                            e))
                        raise

        # We disabled constraints above, so check now.
        connection.check_constraints(table_names=[
            model._meta.db_table
            for model in models
        ])

    def __getattribute__(self, name):
        if name == 'fixtures' and self.__dict__.get('_hide_fixtures'):
            raise AttributeError

        return super(TestCase, self).__getattribute__(name)<|MERGE_RESOLUTION|>--- conflicted
+++ resolved
@@ -84,7 +84,6 @@
 
         return doc
 
-<<<<<<< HEAD
     def get_local_site_or_none(self, name):
         """Returns a LocalSite matching the name, if provided, or None."""
         if name:
@@ -112,7 +111,7 @@
                                                   note=note,
                                                   policy=policy,
                                                   local_site=local_site)
-=======
+
     @contextmanager
     def assert_warns(self, cls=DeprecationWarning, message=None):
         """A context manager for asserting code generates a warning.
@@ -134,7 +133,7 @@
 
             if message is not None:
                 self.assertEqual(message, six.text_type(w[-1].message))
->>>>>>> afe8562c
+
 
     def create_diff_file_attachment(self, filediff, from_modified=True,
                                     review_request=None,
