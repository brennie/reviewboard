from __future__ import unicode_literals

import hashlib
import logging
import pkg_resources
import re
import sre_constants
import sys
from warnings import warn

from django.conf import settings
from django.contrib.auth.backends import ModelBackend
from django.contrib.auth.models import User
from django.contrib.auth import get_backends
from django.contrib.auth import hashers
from django.utils import six
from django.utils.translation import ugettext_lazy as _
from djblets.db.query import get_object_or_none
from djblets.siteconfig.models import SiteConfiguration
try:
    from ldap.filter import filter_format
except ImportError:
    pass

from reviewboard.accounts.forms.auth import (ActiveDirectorySettingsForm,
                                             LDAPSettingsForm,
                                             NISSettingsForm,
                                             StandardAuthSettingsForm,
                                             X509SettingsForm,
                                             HTTPBasicSettingsForm)
from reviewboard.accounts.models import LocalSiteProfile
from reviewboard.site.models import LocalSite


_registered_auth_backends = {}
_enabled_auth_backends = []
_auth_backend_setting = None
_populated = False


INVALID_USERNAME_CHAR_REGEX = re.compile(r'[^\w.@+-]')


class AuthBackend(object):
    """The base class for Review Board authentication backends."""

    backend_id = None
    name = None
    settings_form = None
    supports_anonymous_user = True
    supports_object_permissions = True
    supports_registration = False
    supports_change_name = False
    supports_change_email = False
    supports_change_password = False
    login_instructions = None

    def authenticate(self, username, password):
        """Authenticate the user.

        This will authenticate the username and return the appropriate User
        object, or None.
        """
        raise NotImplementedError

    def get_or_create_user(self, username, request):
        """Get an existing user, or create one if it does not exist."""
        raise NotImplementedError

    def get_user(self, user_id):
        """Get an existing user, or None if it does not exist."""
        return get_object_or_none(User, pk=user_id)

    def update_password(self, user, password):
        """Update the user's password on the backend.

        Authentication backends can override this to update the password
        on the backend. This will only be called if
        :py:attr:`supports_change_password` is ``True``.

        By default, this will raise NotImplementedError.
        """
        raise NotImplementedError

    def update_name(self, user):
        """Update the user's name on the backend.

        The first name and last name will already be stored in the provided
        ``user`` object.

        Authentication backends can override this to update the name
        on the backend based on the values in ``user``. This will only be
        called if :py:attr:`supports_change_name` is ``True``.

        By default, this will do nothing.
        """
        pass

    def update_email(self, user):
        """Update the user's e-mail address on the backend.

        The e-mail address will already be stored in the provided
        ``user`` object.

        Authentication backends can override this to update the e-mail
        address on the backend based on the values in ``user``. This will only
        be called if :py:attr:`supports_change_email` is ``True``.

        By default, this will do nothing.
        """
        pass

    def query_users(self, query, request):
        """Search for users on the back end.

        This call is executed when the User List web API resource is called,
        before the database is queried.

        Authentication backends can override this to perform an external
        query. Results should be written to the database as standard
        Review Board users, which will be matched and returned by the web API
        call.

        The ``query`` parameter contains the value of the ``q`` search
        parameter of the web API call (e.g. /users/?q=foo), if any.

        Errors can be passed up to the web API layer by raising a
        reviewboard.accounts.errors.UserQueryError exception.

        By default, this will do nothing.
        """
        pass

    def search_users(self, query, request):
        """Custom user-database search.

        This call is executed when the User List web API resource is called
        and the ``q`` search parameter is provided, indicating a search
        query.

        It must return either a django.db.models.Q object or None.  All
        enabled backends are called until a Q object is returned.  If one
        isn't returned, a default search is executed.
        """
        return None


class StandardAuthBackend(AuthBackend, ModelBackend):
    """Authenticate users against the local database.

    This will authenticate a user against their entry in the database, if
    the user has a local password stored. This is the default form of
    authentication in Review Board.

    This backend also handles permission checking for users on LocalSites.
    In Django, this is the responsibility of at least one auth backend in
    the list of configured backends.

    Regardless of the specific type of authentication chosen for the
    installation, StandardAuthBackend will always be provided in the list
    of configured backends. Because of this, it will always be able to
    handle authentication against locally added users and handle
    LocalSite-based permissions for all configurations.
    """

    backend_id = 'builtin'
    name = _('Standard Registration')
    settings_form = StandardAuthSettingsForm
    supports_registration = True
    supports_change_name = True
    supports_change_email = True
    supports_change_password = True

    _VALID_LOCAL_SITE_PERMISSIONS = [
        'hostingsvcs.change_hostingserviceaccount',
        'hostingsvcs.create_hostingserviceaccount',
        'reviews.add_group',
        'reviews.can_change_status',
        'reviews.can_edit_reviewrequest',
        'reviews.can_submit_as_another_user',
        'reviews.change_default_reviewer',
        'reviews.change_group',
        'reviews.delete_file',
        'reviews.delete_screenshot',
        'scmtools.add_repository',
        'scmtools.change_repository',
    ]

    def authenticate(self, username, password):
        """Authenticate the user.

        This will authenticate the username and return the appropriate User
        object, or None.
        """
        return ModelBackend.authenticate(self, username, password)

    def get_or_create_user(self, username, request):
        """Get an existing user, or create one if it does not exist."""
<<<<<<< HEAD
        return User.objects.get_or_create(username=username)[0]
=======
        return get_object_or_none(User, username=username)
>>>>>>> 9c0133b3

    def update_password(self, user, password):
        """Update the given user's password."""
        user.password = hashers.make_password(password)

    def get_all_permissions(self, user, obj=None):
        """Get a list of all permissions for a user.

        If a LocalSite instance is passed as ``obj``, then the permissions
        returned will be those that the user has on that LocalSite. Otherwise,
        they will be their global permissions.

        It is not legal to pass any other object.
        """
        if obj is not None and not isinstance(obj, LocalSite):
            logging.error('Unexpected object %r passed to '
                          'StandardAuthBackend.get_all_permissions. '
                          'Returning an empty list.',
                          obj)

            if settings.DEBUG:
                raise ValueError('Unexpected object %r' % obj)

            return set()

        if user.is_anonymous():
            return set()

        # First, get the list of all global permissions.
        #
        # Django's ModelBackend doesn't support passing an object, and will
        # return an empty set, so don't pass an object for this attempt.
        permissions = \
            super(StandardAuthBackend, self).get_all_permissions(user)

        if obj is not None:
            # We know now that this is a LocalSite, due to the assertion
            # above.
            if not hasattr(user, '_local_site_perm_cache'):
                user._local_site_perm_cache = {}

            if obj.pk not in user._local_site_perm_cache:
                perm_cache = set()

                try:
                    site_profile = user.get_site_profile(obj)
                    site_perms = site_profile.permissions or {}

                    if site_perms:
                        perm_cache = set([
                            key
                            for key, value in six.iteritems(site_perms)
                            if value
                        ])
                except LocalSiteProfile.DoesNotExist:
                    pass

                user._local_site_perm_cache[obj.pk] = perm_cache

            permissions = permissions.copy()
            permissions.update(user._local_site_perm_cache[obj.pk])

        return permissions

    def has_perm(self, user, perm, obj=None):
        """Get whether or not a user has the given permission.

        If a LocalSite instance is passed as ``obj``, then the permissions
        checked will be those that the user has on that LocalSite. Otherwise,
        they will be their global permissions.

        It is not legal to pass any other object.
        """
        if obj is not None and not isinstance(obj, LocalSite):
            logging.error('Unexpected object %r passed to has_perm. '
                          'Returning False.', obj)

            if settings.DEBUG:
                raise ValueError('Unexpected object %r' % obj)

            return False

        if not user.is_active:
            return False

        if obj is not None:
            if not hasattr(user, '_local_site_admin_for'):
                user._local_site_admin_for = {}

            if obj.pk not in user._local_site_admin_for:
                user._local_site_admin_for[obj.pk] = obj.is_mutable_by(user)

            if user._local_site_admin_for[obj.pk]:
                return perm in self._VALID_LOCAL_SITE_PERMISSIONS

        return super(StandardAuthBackend, self).has_perm(user, perm, obj)


class HTTPDigestBackend(AuthBackend):
    """Authenticate against a user in a digest password file."""

    backend_id = 'digest'
    name = _('HTTP Digest Authentication')
    settings_form = HTTPBasicSettingsForm
    login_instructions = \
        _('Use your standard username and password.')

    def authenticate(self, username, password):
        """Authenticate the user.

        This will authenticate the username and return the appropriate User
        object, or None.
        """
        username = username.strip()

        digest_text = '%s:%s:%s' % (username, settings.DIGEST_REALM, password)
        digest_password = hashlib.md5(digest_text).hexdigest()

        try:
            with open(settings.DIGEST_FILE_LOCATION, 'r') as passwd_file:
                for line_no, line in enumerate(passwd_file):
                    try:
                        user, realm, passwd = line.strip().split(':')

                        if user == username and passwd == digest_password:
                            return self.get_or_create_user(username, None)
                        else:
                            continue
                    except ValueError as e:
                        logging.error('Error parsing HTTP Digest password '
                                      'file at line %d: %s',
                                      line_no, e, exc_info=True)
                        break

        except IOError as e:
            logging.error('Could not open the HTTP Digest password file: %s',
                          e, exc_info=True)

        return None

    def get_or_create_user(self, username, request):
        """Get an existing user, or create one if it does not exist."""
        try:
            user = User.objects.get(username=username)
        except User.DoesNotExist:
            user = User(username=username, password='')
            user.is_staff = False
            user.is_superuser = False
            user.set_unusable_password()
            user.save()

        return user


class NISBackend(AuthBackend):
    """Authenticate against a user on an NIS server."""

    backend_id = 'nis'
    name = _('NIS')
    settings_form = NISSettingsForm
    login_instructions = \
        _('Use your standard NIS username and password.')

    def authenticate(self, username, password):
        """Authenticate the user.

        This will authenticate the username and return the appropriate User
        object, or None.
        """
        import crypt
        import nis

        username = username.strip()

        try:
            passwd = nis.match(username, 'passwd').split(':')
            original_crypted = passwd[1]
            new_crypted = crypt.crypt(password, original_crypted)

            if original_crypted == new_crypted:
                return self.get_or_create_user(username, None, passwd)
        except nis.error:
            # FIXME I'm not sure under what situations this would fail (maybe
            # if their NIS server is down), but it'd be nice to inform the
            # user.
            pass

        return None

    def get_or_create_user(self, username, request, passwd=None):
        """Get an existing user, or create one if it does not exist."""
        import nis

        username = username.strip()

        try:
            user = User.objects.get(username=username)
        except User.DoesNotExist:
            try:
                if not passwd:
                    passwd = nis.match(username, 'passwd').split(':')

                names = passwd[4].split(',')[0].split(' ', 1)
                first_name = names[0]
                last_name = None
                if len(names) > 1:
                    last_name = names[1]

                email = '%s@%s' % (username, settings.NIS_EMAIL_DOMAIN)

                user = User(username=username,
                            password='',
                            first_name=first_name,
                            last_name=last_name or '',
                            email=email)
                user.is_staff = False
                user.is_superuser = False
                user.set_unusable_password()
                user.save()
            except nis.error:
                pass
        return user


class LDAPBackend(AuthBackend):
    """Authenticate against a user on an LDAP server."""

    backend_id = 'ldap'
    name = _('LDAP')
    settings_form = LDAPSettingsForm
    login_instructions = \
        _('Use your standard LDAP username and password.')

    def authenticate(self, username, password):
        """Authenticate the user.

        This will authenticate the username and return the appropriate User
        object, or None.
        """
        username = username.strip()

        uidfilter = "(%(userattr)s=%(username)s)" % {
                    'userattr': settings.LDAP_UID,
                    'username': username
        }

        # If the UID mask has been explicitly set, override
        # the standard search filter
        if settings.LDAP_UID_MASK:
            uidfilter = settings.LDAP_UID_MASK % username

        if len(password) == 0:
            # Don't try to bind using an empty password; the server will
            # return success, which doesn't mean we have authenticated.
            # http://tools.ietf.org/html/rfc4513#section-5.1.2
            # http://tools.ietf.org/html/rfc4513#section-6.3.1
            logging.warning("Empty password for: %s", username)
            return None

        if isinstance(username, six.text_type):
            username_bytes = username.encode('utf-8')
        else:
            username_bytes = username

        if isinstance(password, six.text_type):
            password = password.encode('utf-8')

        try:
            import ldap
            ldapo = ldap.initialize(settings.LDAP_URI)
            ldapo.set_option(ldap.OPT_REFERRALS, 0)
            ldapo.set_option(ldap.OPT_PROTOCOL_VERSION, 3)
            if settings.LDAP_TLS:
                ldapo.start_tls_s()

            if settings.LDAP_ANON_BIND_UID:
                # Log in as the service account before searching.
                ldapo.simple_bind_s(settings.LDAP_ANON_BIND_UID,
                                    settings.LDAP_ANON_BIND_PASSWD)
            else:
                # Bind anonymously to the server
                ldapo.simple_bind_s()

            # Search for the user with the given base DN and uid. If the user
            # is found, a fully qualified DN is returned. Authentication is
            # then done with bind using this fully qualified DN.
            search = ldapo.search_s(settings.LDAP_BASE_DN,
                                    ldap.SCOPE_SUBTREE,
                                    uidfilter)
            if not search:
                # No such user, return early, no need for bind attempts
                logging.warning("LDAP error: The specified object does "
                                "not exist in the Directory: %s",
                                username)
                return None
            else:
                userdn = search[0][0]

            # Now that we have the user, attempt to bind to verify
            # authentication
            logging.debug("Attempting to authenticate as %s"
                          % userdn.decode('utf-8'))
            ldapo.bind_s(userdn, password)

            return self.get_or_create_user(username_bytes, None, ldapo, userdn)

        except ImportError:
            pass
        except ldap.INVALID_CREDENTIALS:
            logging.warning("LDAP error: The specified object does not exist "
                            "in the Directory or provided invalid "
                            "credentials: %s",
                            username)
        except ldap.LDAPError as e:
            logging.warning("LDAP error: %s", e)
        except:
            # Fallback exception catch because
            # django.contrib.auth.authenticate() (our caller) catches only
            # TypeErrors
            logging.warning("An error while LDAP-authenticating: %r" %
                            sys.exc_info()[1])

        return None

    def get_or_create_user(self, username, request, ldapo, userdn):
        """Get an existing user, or create one if it does not exist."""
        username = re.sub(INVALID_USERNAME_CHAR_REGEX, '', username).lower()

        try:
            user = User.objects.get(username=username)
            return user
        except User.DoesNotExist:
            try:
                import ldap

                # Perform a BASE search since we already know the DN of
                # the user
                search_result = ldapo.search_s(userdn,
                                               ldap.SCOPE_BASE)
                user_info = search_result[0][1]

                given_name_attr = getattr(
                    settings, 'LDAP_GIVEN_NAME_ATTRIBUTE', 'givenName')
                first_name = user_info.get(given_name_attr, [username])[0]

                surname_attr = getattr(
                    settings, 'LDAP_SURNAME_ATTRIBUTE', 'sn')
                last_name = user_info.get(surname_attr, [''])[0]

                # If a single ldap attribute is used to hold the full name of
                # a user, split it into two parts.  Where to split was a coin
                # toss and I went with a left split for the first name and
                # dumped the remainder into the last name field.  The system
                # admin can handle the corner cases.
                try:
                    if settings.LDAP_FULL_NAME_ATTRIBUTE:
                        full_name = \
                            user_info[settings.LDAP_FULL_NAME_ATTRIBUTE][0]
                        full_name = full_name.decode('utf-8')
                        first_name, last_name = full_name.split(' ', 1)
                except AttributeError:
                    pass

                if settings.LDAP_EMAIL_DOMAIN:
                    email = '%s@%s' % (username, settings.LDAP_EMAIL_DOMAIN)
                elif settings.LDAP_EMAIL_ATTRIBUTE:
                    try:
                        email = user_info[settings.LDAP_EMAIL_ATTRIBUTE][0]
                    except KeyError:
                        logging.error('LDAP: could not get e-mail address for '
                                      'user %s using attribute %s',
                                      username, settings.LDAP_EMAIL_ATTRIBUTE)
                        email = ''
                else:
                    logging.warning(
                        'LDAP: e-mail for user %s is not specified',
                        username)
                    email = ''

                user = User(username=username,
                            password='',
                            first_name=first_name,
                            last_name=last_name,
                            email=email)
                user.is_staff = False
                user.is_superuser = False
                user.set_unusable_password()
                user.save()
                return user
            except ImportError:
                pass
            except ldap.INVALID_CREDENTIALS:
                # FIXME I'd really like to warn the user that their
                # ANON_BIND_UID and ANON_BIND_PASSWD are wrong, but I don't
                # know how
                pass
            except ldap.NO_SUCH_OBJECT as e:
                logging.warning("LDAP error: %s settings.LDAP_BASE_DN: %s "
                                "User DN: %s",
                                e, settings.LDAP_BASE_DN, userdn,
                                exc_info=1)
            except ldap.LDAPError as e:
                logging.warning("LDAP error: %s", e, exc_info=1)

        return None


class ActiveDirectoryBackend(AuthBackend):
    """Authenticate a user against an Active Directory server."""

    backend_id = 'ad'
    name = _('Active Directory')
    settings_form = ActiveDirectorySettingsForm
    login_instructions = \
        _('Use your standard Active Directory username and password.')

    def get_domain_name(self):
        """Return the current AD domain name."""
        return six.text_type(settings.AD_DOMAIN_NAME)

    def get_ldap_search_root(self, userdomain=None):
        """Return the search root(s) for users in the LDAP server."""
        if getattr(settings, "AD_SEARCH_ROOT", None):
            root = [settings.AD_SEARCH_ROOT]
        else:
            if userdomain is None:
                userdomain = self.get_domain_name()

            root = ['dc=%s' % x for x in userdomain.split('.')]

            if settings.AD_OU_NAME:
                root = ['ou=%s' % settings.AD_OU_NAME] + root

        return ','.join(root)

    def search_ad(self, con, filterstr, userdomain=None):
        """Run a search on the given LDAP server."""
        import ldap
        search_root = self.get_ldap_search_root(userdomain)
        logging.debug('Search root ' + search_root)
        return con.search_s(search_root, scope=ldap.SCOPE_SUBTREE,
                            filterstr=filterstr)

    def find_domain_controllers_from_dns(self, userdomain=None):
        """Find and return the active domain controllers using DNS."""
        import DNS
        DNS.Base.DiscoverNameServers()
        q = '_ldap._tcp.%s' % (userdomain or self.get_domain_name())
        req = DNS.Base.DnsRequest(q, qtype=DNS.Type.SRV).req()
        return [x['data'][-2:] for x in req.answers]

    def can_recurse(self, depth):
        """Return whether the given recursion depth is too big."""
        return (settings.AD_RECURSION_DEPTH == -1 or
                depth <= settings.AD_RECURSION_DEPTH)

    def get_member_of(self, con, search_results, seen=None, depth=0):
        """Get the LDAP groups for the given users.

        This iterates over the users specified in ``search_results`` and
        returns a set of groups of which those users are members.
        """
        depth += 1
        if seen is None:
            seen = set()

        for name, data in search_results:
            if name is None:
                continue

            member_of = data.get('memberOf', [])
            new_groups = [x.split(b',')[0].split(b'=')[1] for x in member_of]

            old_seen = seen.copy()
            seen.update(new_groups)

            # collect groups recursively
            if self.can_recurse(depth):
                for group in new_groups:
                    if group in old_seen:
                        continue

                    # Search for groups with the specified CN. Use the CN
                    # rather than The sAMAccountName so that behavior is
                    # correct when the values differ (e.g. if a
                    # "pre-Windows 2000" group name is set in AD)
                    group_data = self.search_ad(
                        con,
                        filter_format('(&(objectClass=group)(cn=%s))',
                                      (group,)))
                    seen.update(self.get_member_of(con, group_data,
                                                   seen=seen, depth=depth))
            else:
                logging.warning('ActiveDirectory recursive group check '
                                'reached maximum recursion depth.')

        return seen

    def get_ldap_connections(self, userdomain=None):
        """Get a set of connections to LDAP servers.

        This returns an iterable of connections to the LDAP servers specified
        in AD_DOMAIN_CONTROLLER.
        """
        import ldap
        if settings.AD_FIND_DC_FROM_DNS:
            dcs = self.find_domain_controllers_from_dns(userdomain)
        else:
            dcs = []

            for dc_entry in settings.AD_DOMAIN_CONTROLLER.split():
                if ':' in dc_entry:
                    host, port = dc_entry.split(':')
                else:
                    host = dc_entry
                    port = '389'

                dcs.append([port, host])

        for dc in dcs:
            port, host = dc
            ldap_uri = 'ldap://%s:%s' % (host, port)
            con = ldap.initialize(ldap_uri)

            if settings.AD_USE_TLS:
                try:
                    con.start_tls_s()
                except ldap.UNAVAILABLE:
                    logging.warning('Active Directory: Domain controller '
                                    '%s:%d for domain %s unavailable',
                                    host, int(port), userdomain)
                    continue
                except ldap.CONNECT_ERROR:
                    logging.warning("Active Directory: Could not connect "
                                    "to domain controller %s:%d for domain "
                                    "%s, possibly the certificate wasn't "
                                    "verifiable",
                                    host, int(port), userdomain)
                    continue

            con.set_option(ldap.OPT_REFERRALS, 0)
            yield con

    def authenticate(self, username, password):
        """Authenticate the user.

        This will authenticate the username and return the appropriate User
        object, or None.
        """
        import ldap

        username = username.strip()

        user_subdomain = ''

        if '@' in username:
            username, user_subdomain = username.split('@', 1)
        elif '\\' in username:
            user_subdomain, username = username.split('\\', 1)

        userdomain = self.get_domain_name()

        if user_subdomain:
            userdomain = "%s.%s" % (user_subdomain, userdomain)

        connections = self.get_ldap_connections(userdomain)

        required_group = settings.AD_GROUP_NAME
        if isinstance(required_group, six.text_type):
            required_group = required_group.encode('utf-8')

        if isinstance(username, six.text_type):
            username_bytes = username.encode('utf-8')
        else:
            username_bytes = username

        if isinstance(user_subdomain, six.text_type):
            user_subdomain = user_subdomain.encode('utf-8')

        if isinstance(password, six.text_type):
            password = password.encode('utf-8')

        for con in connections:
            try:
                bind_username = b'%s@%s' % (username_bytes, userdomain)
                logging.debug("User %s is trying to log in via AD",
                              bind_username.decode('utf-8'))
                con.simple_bind_s(bind_username, password)
                user_data = self.search_ad(
                    con,
                    filter_format('(&(objectClass=user)(sAMAccountName=%s))',
                                  (username_bytes,)),
                    userdomain)

                if not user_data:
                    return None

                if required_group:
                    try:
                        group_names = self.get_member_of(con, user_data)
                    except Exception as e:
                        logging.error("Active Directory error: failed getting"
                                      "groups for user '%s': %s",
                                      username, e, exc_info=1)
                        return None

                    if required_group not in group_names:
                        logging.warning("Active Directory: User %s is not in "
                                        "required group %s",
                                        username, required_group)
                        return None

                return self.get_or_create_user(username, None, user_data)
            except ldap.SERVER_DOWN:
                logging.warning('Active Directory: Domain controller is down')
                continue
            except ldap.INVALID_CREDENTIALS:
                logging.warning('Active Directory: Failed login for user %s',
                                username)
                return None

        logging.error('Active Directory error: Could not contact any domain '
                      'controller servers')
        return None

    def get_or_create_user(self, username, request, ad_user_data):
        """Get an existing user, or create one if it does not exist."""
        username = re.sub(INVALID_USERNAME_CHAR_REGEX, '', username).lower()

        try:
            user = User.objects.get(username=username)
            return user
        except User.DoesNotExist:
            try:
                user_info = ad_user_data[0][1]

                first_name = user_info.get('givenName', [username])[0]
                last_name = user_info.get('sn', [""])[0]
                email = user_info.get(
                    'mail',
                    ['%s@%s' % (username, settings.AD_DOMAIN_NAME)])[0]

                user = User(username=username,
                            password='',
                            first_name=first_name,
                            last_name=last_name,
                            email=email)
                user.is_staff = False
                user.is_superuser = False
                user.set_unusable_password()
                user.save()
                return user
            except:
                return None


class X509Backend(AuthBackend):
    """Authenticate a user from a X.509 client certificate.

    The certificate is passed in by the browser. This backend relies on the
    X509AuthMiddleware to extract a username field from the client certificate.
    """

    backend_id = 'x509'
    name = _('X.509 Public Key')
    settings_form = X509SettingsForm
    supports_change_password = True

    def authenticate(self, x509_field=""):
        """Authenticate the user.

        This will extract the username from the provided certificate and return
        the appropriate User object.
        """
        username = self.clean_username(x509_field)
        return self.get_or_create_user(username, None)

    def clean_username(self, username):
        """Validate the 'username' field.

        This checks to make sure that the contents of the username field are
        valid for X509 authentication.
        """
        username = username.strip()

        if settings.X509_USERNAME_REGEX:
            try:
                m = re.match(settings.X509_USERNAME_REGEX, username)
                if m:
                    username = m.group(1)
                else:
                    logging.warning("X509Backend: username '%s' didn't match "
                                    "regex.", username)
            except sre_constants.error as e:
                logging.error("X509Backend: Invalid regex specified: %s",
                              e, exc_info=1)

        return username

    def get_or_create_user(self, username, request):
        """Get an existing user, or create one if it does not exist."""
        user = None
        username = username.strip()

        try:
            user = User.objects.get(username=username)
        except User.DoesNotExist:
            # TODO Add the ability to get the first and last names in a
            #      configurable manner; not all X.509 certificates will have
            #      the same format.
            if getattr(settings, 'X509_AUTOCREATE_USERS', False):
                user = User(username=username, password='')
                user.is_staff = False
                user.is_superuser = False
                user.set_unusable_password()
                user.save()

        return user


def _populate_defaults():
    """Populate the default list of authentication backends."""
    global _populated

    if not _populated:
        _populated = True

        # Always ensure that the standard built-in auth backend is included.
        register_auth_backend(StandardAuthBackend)

        entrypoints = \
            pkg_resources.iter_entry_points('reviewboard.auth_backends')

        for entry in entrypoints:
            try:
                cls = entry.load()

                # All backends should include an ID, but we need to handle
                # legacy modules.
                if not cls.backend_id:
                    logging.warning('The authentication backend %r did '
                                    'not provide a backend_id attribute. '
                                    'Setting it to the entrypoint name "%s".',
                                    cls, entry.name)
                    cls.backend_id = entry.name

                register_auth_backend(cls)
            except Exception as e:
                logging.error('Error loading authentication backend %s: %s',
                              entry.name, e, exc_info=1)


def get_registered_auth_backends():
    """Return all registered Review Board authentication backends.

    This will return all backends provided both by Review Board and by
    third parties that have properly registered with the
    "reviewboard.auth_backends" entry point.
    """
    _populate_defaults()

    return six.itervalues(_registered_auth_backends)


def get_registered_auth_backend(backend_id):
    """Return the authentication backends with the specified ID.

    If the authentication backend could not be found, this will return None.
    """
    _populate_defaults()

    try:
        return _registered_auth_backends[backend_id]
    except KeyError:
        return None


def register_auth_backend(backend_cls):
    """Register an authentication backend.

    This backend will appear in the list of available backends.

    The backend class must have a backend_id attribute set, and can only
    be registerd once. A KeyError will be thrown if attempting to register
    a second time.
    """
    _populate_defaults()

    backend_id = backend_cls.backend_id

    if not backend_id:
        raise KeyError('The backend_id attribute must be set on %r'
                       % backend_cls)

    if backend_id in _registered_auth_backends:
        raise KeyError('"%s" is already a registered auth backend'
                       % backend_id)

    _registered_auth_backends[backend_id] = backend_cls


def unregister_auth_backend(backend_cls):
    """Unregister a previously registered authentication backend."""
    _populate_defaults()

    backend_id = backend_cls.backend_id

    if backend_id not in _registered_auth_backends:
        logging.error('Failed to unregister unknown authentication '
                      'backend "%s".',
                      backend_id)
        raise KeyError('"%s" is not a registered authentication backend'
                       % backend_id)

    del _registered_auth_backends[backend_id]


def get_enabled_auth_backends():
    """Get all authentication backends being used by Review Board.

    The returned list contains every authentication backend that Review Board
    will try, in order.
    """
    global _enabled_auth_backends
    global _auth_backend_setting

    if (not _enabled_auth_backends or
        _auth_backend_setting != settings.AUTHENTICATION_BACKENDS):
        _enabled_auth_backends = []

        for backend in get_backends():
            if not isinstance(backend, AuthBackend):
                warn('Authentication backends should inherit from '
                     'reviewboard.accounts.backends.AuthBackend. Please '
                     'update %s.' % backend.__class__)

                for field, default in (('name', None),
                                       ('supports_registration', False),
                                       ('supports_change_name', False),
                                       ('supports_change_email', False),
                                       ('supports_change_password', False)):
                    if not hasattr(backend, field):
                        warn("Authentication backends should define a '%s' "
                             "attribute. Please define it in %s or inherit "
                             "from AuthBackend." % (field, backend.__class__))
                        setattr(backend, field, False)

            _enabled_auth_backends.append(backend)

        _auth_backend_setting = settings.AUTHENTICATION_BACKENDS

    return _enabled_auth_backends


def set_enabled_auth_backend(backend_id):
    """Set the authentication backend to be used."""
    siteconfig = SiteConfiguration.objects.get_current()
    siteconfig.set('auth_backend', backend_id)<|MERGE_RESOLUTION|>--- conflicted
+++ resolved
@@ -196,11 +196,7 @@
 
     def get_or_create_user(self, username, request):
         """Get an existing user, or create one if it does not exist."""
-<<<<<<< HEAD
-        return User.objects.get_or_create(username=username)[0]
-=======
         return get_object_or_none(User, username=username)
->>>>>>> 9c0133b3
 
     def update_password(self, user, password):
         """Update the given user's password."""
