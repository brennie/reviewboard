# coding: utf-8
from __future__ import unicode_literals

import struct
from datetime import timedelta

from django.contrib.auth.models import User
from django.core.urlresolvers import reverse
from django.utils import six
from djblets.siteconfig.models import SiteConfiguration
from djblets.testing.decorators import add_fixtures

from reviewboard.extensions.tests import TestService
from reviewboard.hostingsvcs.service import (register_hosting_service,
                                             unregister_hosting_service)
from reviewboard.hostingsvcs.models import HostingServiceAccount
from reviewboard.reviews.detail import InitialStatusUpdatesEntry, ReviewEntry
from reviewboard.reviews.models import (Comment,
                                        GeneralComment,
                                        Review)
from reviewboard.site.urlresolvers import local_site_reverse
from reviewboard.testing import TestCase


class ViewTests(TestCase):
    """Tests for views in reviewboard.reviews.views."""

    fixtures = ['test_users', 'test_scmtools', 'test_site']

    def setUp(self):
        super(ViewTests, self).setUp()

        self.siteconfig = SiteConfiguration.objects.get_current()
        self.siteconfig.set('auth_require_sitewide_login', False)
        self.siteconfig.save()

    def test_review_detail_redirect_no_slash(self):
        """Testing review_detail view redirecting with no trailing slash"""
        response = self.client.get('/r/1')
        self.assertEqual(response.status_code, 301)

    def test_review_detail(self):
        """Testing review_detail view"""
        review_request = self.create_review_request(publish=True)

        response = self.client.get('/r/%d/' % review_request.id)
        self.assertEqual(response.status_code, 200)

        request = self._get_context_var(response, 'review_request')
        self.assertEqual(request.pk, review_request.pk)

    def test_review_detail_context(self):
        """Testing review_detail view's context"""
        # Make sure this request is made while logged in, to catch the
        # login-only pieces of the review_detail view.
        self.client.login(username='admin', password='admin')

        username = 'admin'
        summary = 'This is a test summary'
        description = 'This is my description'
        testing_done = 'Some testing'

        review_request = self.create_review_request(
            publish=True,
            submitter=username,
            summary=summary,
            description=description,
            testing_done=testing_done)

        response = self.client.get('/r/%s/' % review_request.pk)
        self.assertEqual(response.status_code, 200)

        request = self._get_context_var(response, 'review_request')
        self.assertEqual(request.submitter.username, username)
        self.assertEqual(request.summary, summary)
        self.assertEqual(request.description, description)
        self.assertEqual(request.testing_done, testing_done)
        self.assertEqual(request.pk, review_request.pk)

    def test_review_detail_diff_comment_ordering(self):
        """Testing review_detail and ordering of diff comments on a review"""
        comment_text_1 = 'Comment text 1'
        comment_text_2 = 'Comment text 2'
        comment_text_3 = 'Comment text 3'

        review_request = self.create_review_request(create_repository=True,
                                                    publish=True)
        diffset = self.create_diffset(review_request)
        filediff = self.create_filediff(diffset)

        # Create the users who will be commenting.
        user1 = User.objects.get(username='doc')
        user2 = User.objects.get(username='dopey')

        # Create the master review.
        main_review = self.create_review(review_request, user=user1)
        main_comment = self.create_diff_comment(main_review, filediff,
                                                text=comment_text_1)
        main_review.publish()

        # First reply
        reply1 = self.create_reply(
            main_review,
            user=user1,
            timestamp=(main_review.timestamp + timedelta(days=1)))
        self.create_diff_comment(reply1, filediff, text=comment_text_2,
                                 reply_to=main_comment)

        # Second reply
        reply2 = self.create_reply(
            main_review,
            user=user2,
            timestamp=(main_review.timestamp + timedelta(days=2)))
        self.create_diff_comment(reply2, filediff, text=comment_text_3,
                                 reply_to=main_comment)

        # Publish them out of order.
        reply2.publish()
        reply1.publish()

        # Make sure they published in the order expected.
        self.assertTrue(reply1.timestamp > reply2.timestamp)

        # Make sure they're looked up in the order expected.
        comments = list(
            Comment.objects
            .filter(review__review_request=review_request)
            .order_by('timestamp')
        )
        self.assertEqual(len(comments), 3)
        self.assertEqual(comments[0].text, comment_text_1)
        self.assertEqual(comments[1].text, comment_text_3)
        self.assertEqual(comments[2].text, comment_text_2)

        # Now figure out the order on the page.
        response = self.client.get('/r/%d/' % review_request.pk)
        self.assertEqual(response.status_code, 200)

        entries = response.context['entries']
        initial_entries = entries['initial']
        self.assertEqual(len(initial_entries), 1)
        self.assertIsInstance(initial_entries[0], InitialStatusUpdatesEntry)

        main_entries = entries['main']
        self.assertEqual(len(main_entries), 1)
        entry = main_entries[0]
        self.assertIsInstance(entry, ReviewEntry)
        comments = entry.comments['diff_comments']
        self.assertEqual(len(comments), 1)
        self.assertEqual(comments[0].text, comment_text_1)

        replies = comments[0].public_replies()
        self.assertEqual(len(replies), 2)
        self.assertEqual(replies[0].text, comment_text_3)
        self.assertEqual(replies[1].text, comment_text_2)

    def test_review_detail_general_comment_ordering(self):
        """Testing review_detail and ordering of general comments on a review
        """
        comment_text_1 = 'Comment text 1'
        comment_text_2 = 'Comment text 2'
        comment_text_3 = 'Comment text 3'
        review_request = self.create_review_request(create_repository=True,
                                                    publish=True)
        # Create the users who will be commenting.
        user1 = User.objects.get(username='doc')
        user2 = User.objects.get(username='dopey')

        # Create the master review.
        main_review = self.create_review(review_request, user=user1)
        main_comment = self.create_general_comment(main_review,
                                                   text=comment_text_1)
        main_review.publish()

        # First reply
        reply1 = self.create_reply(
            main_review,
            user=user1,
            timestamp=(main_review.timestamp + timedelta(days=1)))
        self.create_general_comment(reply1, text=comment_text_2,
                                    reply_to=main_comment)

        # Second reply
        reply2 = self.create_reply(
            main_review,
            user=user2,
            timestamp=(main_review.timestamp + timedelta(days=2)))
        self.create_general_comment(reply2, text=comment_text_3,
                                    reply_to=main_comment)

        # Publish them out of order.
        reply2.publish()
        reply1.publish()

        # Make sure they published in the order expected.
        self.assertTrue(reply1.timestamp > reply2.timestamp)

        # Make sure they're looked up in the order expected.
        comments = list(
            GeneralComment.objects
            .filter(review__review_request=review_request)
            .order_by('timestamp')
        )
        self.assertEqual(len(comments), 3)
        self.assertEqual(comments[0].text, comment_text_1)
        self.assertEqual(comments[1].text, comment_text_3)
        self.assertEqual(comments[2].text, comment_text_2)

    def test_review_detail_file_attachment_visibility(self):
        """Testing visibility of file attachments on review requests"""
        caption_1 = 'File Attachment 1'
        caption_2 = 'File Attachment 2'
        caption_3 = 'File Attachment 3'
        comment_text_1 = 'Comment text 1'
        comment_text_2 = 'Comment text 2'

        user1 = User.objects.get(username='doc')
        review_request = self.create_review_request()

        # Add two file attachments. One active, one inactive.
        file1 = self.create_file_attachment(review_request, caption=caption_1)
        file2 = self.create_file_attachment(review_request, caption=caption_2,
                                            active=False)
        review_request.publish(user1)

        # Create a third file attachment on a draft.
        self.create_file_attachment(review_request, caption=caption_3,
                                    draft=True)

        # Create the review with comments for each screenshot.
        review = Review.objects.create(review_request=review_request,
                                       user=user1)
        review.file_attachment_comments.create(file_attachment=file1,
                                               text=comment_text_1)
        review.file_attachment_comments.create(file_attachment=file2,
                                               text=comment_text_2)
        review.publish()

        # Check that we can find all the objects we expect on the page.
        self.client.login(username='doc', password='doc')
        response = self.client.get('/r/%d/' % review_request.pk)
        self.assertEqual(response.status_code, 200)

        file_attachments = response.context['file_attachments']
        self.assertEqual(len(file_attachments), 2)
        self.assertEqual(file_attachments[0].caption, caption_1)
        self.assertEqual(file_attachments[1].caption, caption_3)

        # Make sure that other users won't see the draft one.
        self.client.logout()
        response = self.client.get('/r/%d/' % review_request.pk)
        self.assertEqual(response.status_code, 200)

        file_attachments = response.context['file_attachments']
        self.assertEqual(len(file_attachments), 1)
        self.assertEqual(file_attachments[0].caption, caption_1)

        # Make sure we loaded the reviews and all data correctly.
        entries = response.context['entries']
        initial_entries = entries['initial']
        self.assertEqual(len(initial_entries), 1)
        self.assertIsInstance(initial_entries[0], InitialStatusUpdatesEntry)
<<<<<<< HEAD

        main_entries = entries['main']
        self.assertEqual(len(main_entries), 1)
        entry = main_entries[0]
        self.assertIsInstance(entry, ReviewEntry)

=======

        main_entries = entries['main']
        self.assertEqual(len(main_entries), 1)
        entry = main_entries[0]
        self.assertIsInstance(entry, ReviewEntry)

>>>>>>> 16d0695b
        comments = entry.comments['file_attachment_comments']
        self.assertEqual(len(comments), 2)
        self.assertEqual(comments[0].text, comment_text_1)
        self.assertEqual(comments[1].text, comment_text_2)

    def test_review_detail_screenshot_visibility(self):
        """Testing visibility of screenshots on review requests"""
        caption_1 = 'Screenshot 1'
        caption_2 = 'Screenshot 2'
        caption_3 = 'Screenshot 3'
        comment_text_1 = 'Comment text 1'
        comment_text_2 = 'Comment text 2'

        user1 = User.objects.get(username='doc')
        review_request = self.create_review_request()

        # Add two screenshots. One active, one inactive.
        screenshot1 = self.create_screenshot(review_request, caption=caption_1)
        screenshot2 = self.create_screenshot(review_request, caption=caption_2,
                                             active=False)
        review_request.publish(user1)

        # Add a third screenshot on a draft.
        self.create_screenshot(review_request, caption=caption_3, draft=True)

        # Create the review with comments for each screenshot.
        user1 = User.objects.get(username='doc')
        review = Review.objects.create(review_request=review_request,
                                       user=user1)
        review.screenshot_comments.create(screenshot=screenshot1,
                                          text=comment_text_1,
                                          x=10,
                                          y=10,
                                          w=20,
                                          h=20)
        review.screenshot_comments.create(screenshot=screenshot2,
                                          text=comment_text_2,
                                          x=0,
                                          y=0,
                                          w=10,
                                          h=10)
        review.publish()

        # Check that we can find all the objects we expect on the page.
        self.client.login(username='doc', password='doc')
        response = self.client.get('/r/%d/' % review_request.pk)
        self.assertEqual(response.status_code, 200)

        screenshots = response.context['screenshots']
        self.assertEqual(len(screenshots), 2)
        self.assertEqual(screenshots[0].caption, caption_1)
        self.assertEqual(screenshots[1].caption, caption_3)

        # Make sure that other users won't see the draft one.
        self.client.logout()
        response = self.client.get('/r/%d/' % review_request.pk)
        self.assertEqual(response.status_code, 200)

        screenshots = response.context['screenshots']
        self.assertEqual(len(screenshots), 1)
        self.assertEqual(screenshots[0].caption, caption_1)

        entries = response.context['entries']
        initial_entries = entries['initial']
        self.assertEqual(len(initial_entries), 1)
        self.assertIsInstance(initial_entries[0], InitialStatusUpdatesEntry)

        main_entries = entries['main']
        self.assertEqual(len(main_entries), 1)
        entry = main_entries[0]
        self.assertIsInstance(entry, ReviewEntry)

        # Make sure we loaded the reviews and all data correctly.
        comments = entry.comments['screenshot_comments']
        self.assertEqual(len(comments), 2)
        self.assertEqual(comments[0].text, comment_text_1)
        self.assertEqual(comments[1].text, comment_text_2)

    def test_review_detail_sitewide_login(self):
        """Testing review_detail view with site-wide login enabled"""
        self.siteconfig.set('auth_require_sitewide_login', True)
        self.siteconfig.save()

        self.create_review_request(publish=True)

        response = self.client.get('/r/1/')
        self.assertEqual(response.status_code, 302)

    def test_new_review_request(self):
        """Testing new_review_request view"""
        response = self.client.get('/r/new')
        self.assertEqual(response.status_code, 301)

        response = self.client.get('/r/new/')
        self.assertEqual(response.status_code, 302)

        self.client.login(username='grumpy', password='grumpy')

        response = self.client.get('/r/new/')
        self.assertEqual(response.status_code, 200)

    # Bug 892
    def test_interdiff(self):
        """Testing the diff viewer with interdiffs"""
        review_request = self.create_review_request(create_repository=True,
                                                    publish=True)
        diffset = self.create_diffset(review_request, revision=1)
        self.create_filediff(
            diffset,
            source_file='/diffutils.py',
            dest_file='/diffutils.py',
            source_revision='6bba278',
            dest_detail='465d217',
            diff=(
                b'diff --git a/diffutils.py b/diffutils.py\n'
                b'index 6bba278..465d217 100644\n'
                b'--- a/diffutils.py\n'
                b'+++ b/diffutils.py\n'
                b'@@ -1,3 +1,4 @@\n'
                b'+# diffutils.py\n'
                b' import fnmatch\n'
                b' import os\n'
                b' import re\n'
            ))
        self.create_filediff(
            diffset,
            source_file='/readme',
            dest_file='/readme',
            source_revision='d6613f5',
            dest_detail='5b50866',
            diff=(
                b'diff --git a/readme b/readme\n'
                b'index d6613f5..5b50866 100644\n'
                b'--- a/readme\n'
                b'+++ b/readme\n'
                b'@@ -1 +1,3 @@\n'
                b' Hello there\n'
                b'+\n'
                b'+Oh hi!\n'
            ))
        self.create_filediff(
            diffset,
            source_file='/newfile',
            dest_file='/newfile',
            source_revision='PRE-CREATION',
            dest_detail='',
            diff=(
                b'diff --git a/new_file b/new_file\n'
                b'new file mode 100644\n'
                b'index 0000000..ac30bd3\n'
                b'--- /dev/null\n'
                b'+++ b/new_file\n'
                b'@@ -0,0 +1 @@\n'
                b'+This is a new file!\n'
            ))

        diffset = self.create_diffset(review_request, revision=2)
        self.create_filediff(
            diffset,
            source_file='/diffutils.py',
            dest_file='/diffutils.py',
            source_revision='6bba278',
            dest_detail='465d217',
            diff=(
                b'diff --git a/diffutils.py b/diffutils.py\n'
                b'index 6bba278..465d217 100644\n'
                b'--- a/diffutils.py\n'
                b'+++ b/diffutils.py\n'
                b'@@ -1,3 +1,4 @@\n'
                b'+# diffutils.py\n'
                b' import fnmatch\n'
                b' import os\n'
                b' import re\n'
            ))
        self.create_filediff(
            diffset,
            source_file='/readme',
            dest_file='/readme',
            source_revision='d6613f5',
            dest_detail='5b50867',
            diff=(
                b'diff --git a/readme b/readme\n'
                b'index d6613f5..5b50867 100644\n'
                b'--- a/readme\n'
                b'+++ b/readme\n'
                b'@@ -1 +1,3 @@\n'
                b' Hello there\n'
                b'+----------\n'
                b'+Oh hi!\n'
            ))
        self.create_filediff(
            diffset,
            source_file='/newfile',
            dest_file='/newfile',
            source_revision='PRE-CREATION',
            dest_detail='',
            diff=(
                b'diff --git a/new_file b/new_file\n'
                b'new file mode 100644\n'
                b'index 0000000..ac30bd4\n'
                b'--- /dev/null\n'
                b'+++ b/new_file\n'
                b'@@ -0,0 +1 @@\n'
                b'+This is a diffent version of this new file!\n'
            ))

        response = self.client.get('/r/1/diff/1-2/')

        # Useful for debugging any actual errors here.
        if response.status_code != 200:
            print('Error: %s' % self._get_context_var(response, 'error'))
            print(self._get_context_var(response, 'trace'))

        self.assertEqual(response.status_code, 200)

        self.assertEqual(
            self._get_context_var(response, 'diff_context')['num_diffs'],
            2)

        files = self._get_context_var(response, 'files')
        self.assertTrue(files)
        self.assertEqual(len(files), 2)

        self.assertEqual(files[0]['depot_filename'], '/newfile')
        self.assertIn('interfilediff', files[0])

        self.assertEqual(files[1]['depot_filename'], '/readme')
        self.assertIn('interfilediff', files[1])

    # Bug 847
    def test_interdiff_new_file(self):
        """Testing the diff viewer with interdiffs containing new files"""
        review_request = self.create_review_request(create_repository=True,
                                                    publish=True)
        diffset = self.create_diffset(review_request, revision=1)
        self.create_filediff(
            diffset,
            source_file='/diffutils.py',
            dest_file='/diffutils.py',
            source_revision='6bba278',
            dest_detail='465d217',
            diff=(
                b'diff --git a/diffutils.py b/diffutils.py\n'
                b'index 6bba278..465d217 100644\n'
                b'--- a/diffutils.py\n'
                b'+++ b/diffutils.py\n'
                b'@@ -1,3 +1,4 @@\n'
                b'+# diffutils.py\n'
                b' import fnmatch\n'
                b' import os\n'
                b' import re\n'
            ))

        diffset = self.create_diffset(review_request, revision=2)
        self.create_filediff(
            diffset,
            source_file='/diffutils.py',
            dest_file='/diffutils.py',
            source_revision='6bba278',
            dest_detail='465d217',
            diff=(
                b'diff --git a/diffutils.py b/diffutils.py\n'
                b'index 6bba278..465d217 100644\n'
                b'--- a/diffutils.py\n'
                b'+++ b/diffutils.py\n'
                b'@@ -1,3 +1,4 @@\n'
                b'+# diffutils.py\n'
                b' import fnmatch\n'
                b' import os\n'
                b' import re\n'
            ))
        self.create_filediff(
            diffset,
            source_file='/newfile',
            dest_file='/newfile',
            source_revision='PRE-CREATION',
            dest_detail='',
            diff=(
                b'diff --git a/new_file b/new_file\n'
                b'new file mode 100644\n'
                b'index 0000000..ac30bd4\n'
                b'--- /dev/null\n'
                b'+++ b/new_file\n'
                b'@@ -0,0 +1 @@\n'
                b'+This is a diffent version of this new file!\n'
            ))

        response = self.client.get('/r/1/diff/1-2/')

        # Useful for debugging any actual errors here.
        if response.status_code != 200:
            print('Error: %s' % self._get_context_var(response, 'error'))
            print(self._get_context_var(response, 'trace'))

        self.assertEqual(response.status_code, 200)

        self.assertEqual(
            self._get_context_var(response, 'diff_context')['num_diffs'],
            2)

        files = self._get_context_var(response, 'files')
        self.assertTrue(files)
        self.assertEqual(len(files), 1)

        self.assertEqual(files[0]['depot_filename'], '/newfile')
        self.assertIn('interfilediff', files[0])

    def test_review_request_etag_with_issues(self):
        """Testing review request ETags with issue status toggling"""
        self.client.login(username='doc', password='doc')

        # Some objects we need.
        user = User.objects.get(username='doc')

        review_request = self.create_review_request(create_repository=True,
                                                    publish=True)
        diffset = self.create_diffset(review_request)
        filediff = self.create_filediff(diffset)

        # Create a review.
        review = self.create_review(review_request, user=user)
        comment = self.create_diff_comment(review, filediff,
                                           issue_opened=True)
        review.publish()

        # Get the etag
        response = self.client.get(review_request.get_absolute_url())
        self.assertEqual(response.status_code, 200)
        etag1 = response['ETag']
        self.assertNotEqual(etag1, '')

        # Change the issue status
        comment.issue_status = Comment.RESOLVED
        comment.save()

        # Check the etag again
        response = self.client.get(review_request.get_absolute_url())
        self.assertEqual(response.status_code, 200)
        etag2 = response['ETag']
        self.assertNotEqual(etag2, '')

        # Make sure they're not equal
        self.assertNotEqual(etag1, etag2)

    # Bug #3384
    def test_diff_raw_content_disposition_attachment(self):
        """Testing /diff/raw/ Content-Disposition: attachment; ..."""
        review_request = self.create_review_request(create_repository=True,
                                                    publish=True)

        self.create_diffset(review_request=review_request)

        response = self.client.get('/r/%d/diff/raw/' % review_request.pk)
        self.assertEqual(response.status_code, 200)
        self.assertEqual(response['Content-Disposition'],
                         'attachment; filename=diffset')

    # Bug #3704
    def test_diff_raw_multiple_content_disposition(self):
        """Testing /diff/raw/ multiple Content-Disposition issue"""
        review_request = self.create_review_request(create_repository=True,
                                                    publish=True)

        # Create a diffset with a comma in its name.
        self.create_diffset(review_request=review_request, name='test, comma')

        response = self.client.get('/r/%d/diff/raw/' % review_request.pk)
        content_disposition = response['Content-Disposition']
        filename = content_disposition[len('attachment; filename='):]
        self.assertFalse(',' in filename)

    # Bug #4080
    def test_bug_url_with_custom_scheme(self):
        """Testing whether bug url with non-HTTP scheme loads correctly"""
        # Create a repository with a bug tracker that uses a non-standard
        # url scheme.
        repository = self.create_repository(public=True,
                                            bug_tracker='scheme://bugid=%s')
        review_request = self.create_review_request(repository=repository,
                                                    publish=True)
        url = reverse('bug_url', args=(review_request.pk, '1'))
        response = self.client.get(url)

        # Test if we redirected to the correct url with correct bugID.
        self.assertEqual(response['Location'], 'scheme://bugid=1')

    def test_preview_review_request_email_access_with_debug(self):
        """Testing preview_review_request_email access with DEBUG=True"""
        review_request = self.create_review_request(publish=True)

        with self.settings(DEBUG=True):
            response = self.client.get(
                local_site_reverse(
                    'preview-review-request-email',
                    kwargs={
                        'review_request_id': review_request.pk,
                        'message_format': 'text',
                    }))

        self.assertEqual(response.status_code, 200)

    def test_preview_review_request_email_access_without_debug(self):
        """Testing preview_review_request_email access with DEBUG=False"""
        review_request = self.create_review_request(publish=True)

        with self.settings(DEBUG=False):
            response = self.client.get(
                local_site_reverse(
                    'preview-review-request-email',
                    kwargs={
                        'review_request_id': review_request.pk,
                        'message_format': 'text',
                    }))

        self.assertEqual(response.status_code, 404)

    def test_preview_review_request_email_with_valid_change_id(self):
        """Testing preview_review_request_email access with valid change ID"""
        review_request = self.create_review_request(create_repository=True,
                                                    publish=True)

        self.create_diffset(review_request, draft=True)
        review_request.publish(review_request.submitter)

        with self.settings(DEBUG=True):
            response = self.client.get(
                local_site_reverse(
                    'preview-review-request-email',
                    kwargs={
                        'review_request_id': review_request.pk,
                        'message_format': 'text',
                        'changedesc_id': review_request.changedescs.get().pk,
                    }))

        self.assertEqual(response.status_code, 200)

    def test_preview_review_request_email_with_invalid_change_id(self):
        """Testing preview_review_request_email access with invalid change ID
        """
        review_request = self.create_review_request(create_repository=True,
                                                    publish=True)

        self.create_diffset(review_request, draft=True)
        review_request.publish(review_request.submitter)

        with self.settings(DEBUG=True):
            response = self.client.get(
                local_site_reverse(
                    'preview-review-request-email',
                    kwargs={
                        'review_request_id': review_request.pk,
                        'message_format': 'text',
                        'changedesc_id': 100,
                    }))

        self.assertEqual(response.status_code, 404)

    def test_preview_review_email_access_with_debug(self):
        """Testing preview_review_email access with DEBUG=True"""
        review_request = self.create_review_request(publish=True)
        review = self.create_review(review_request, publish=True)

        with self.settings(DEBUG=True):
            response = self.client.get(
                local_site_reverse(
                    'preview-review-email',
                    kwargs={
                        'review_request_id': review_request.pk,
                        'review_id': review.pk,
                        'message_format': 'text',
                    }))

        self.assertEqual(response.status_code, 200)

    def test_preview_review_email_access_without_debug(self):
        """Testing preview_review_email access with DEBUG=False"""
        review_request = self.create_review_request(publish=True)
        review = self.create_review(review_request, publish=True)

        with self.settings(DEBUG=False):
            response = self.client.get(
                local_site_reverse(
                    'preview-review-email',
                    kwargs={
                        'review_request_id': review_request.pk,
                        'review_id': review.pk,
                        'message_format': 'text',
                    }))

        self.assertEqual(response.status_code, 404)

    def test_preview_review_reply_email_access_with_debug(self):
        """Testing preview_review_reply_email access with DEBUG=True"""
        review_request = self.create_review_request(publish=True)
        review = self.create_review(review_request, publish=True)
        reply = self.create_reply(review, publish=True)

        with self.settings(DEBUG=True):
            response = self.client.get(
                local_site_reverse(
                    'preview-review-reply-email',
                    kwargs={
                        'review_request_id': review_request.pk,
                        'review_id': review.pk,
                        'reply_id': reply.pk,
                        'message_format': 'text',
                    }))

        self.assertEqual(response.status_code, 200)

    def test_preview_review_reply_email_access_without_debug(self):
        """Testing preview_review_reply_email access with DEBUG=False"""
        review_request = self.create_review_request(publish=True)
        review = self.create_review(review_request, publish=True)
        reply = self.create_reply(review, publish=True)

        with self.settings(DEBUG=False):
            response = self.client.get(
                local_site_reverse(
                    'preview-review-reply-email',
                    kwargs={
                        'review_request_id': review_request.pk,
                        'review_id': review.pk,
                        'reply_id': reply.pk,
                        'message_format': 'text',
                    }))

        self.assertEqual(response.status_code, 404)

    def test_view_screenshot_access_with_valid_id(self):
        """Testing view_screenshot access with valid screenshot for review
        request
        """
        review_request = self.create_review_request(publish=True)
        screenshot = self.create_screenshot(review_request)

        response = self.client.get(
            local_site_reverse(
                'screenshot',
                kwargs={
                    'review_request_id': review_request.pk,
                    'screenshot_id': screenshot.pk,
                }))
        self.assertEqual(response.status_code, 200)

    def test_view_screenshot_access_with_valid_id_and_draft(self):
        """Testing view_screenshot access with valid screenshot for review
        request draft
        """
        review_request = self.create_review_request(publish=True)
        screenshot = self.create_screenshot(review_request, draft=True)

        # Log in so that we can check against the draft.
        username = review_request.submitter.username
        self.client.login(username=username, password=username)

        response = self.client.get(
            local_site_reverse(
                'screenshot',
                kwargs={
                    'review_request_id': review_request.pk,
                    'screenshot_id': screenshot.pk,
                }))
        self.assertEqual(response.status_code, 200)

    def test_view_screenshot_access_with_valid_inactive_id(self):
        """Testing view_screenshot access with valid inactive screenshot for
        review request
        """
        review_request = self.create_review_request(publish=True)
        screenshot = self.create_screenshot(review_request, active=False)

        response = self.client.get(
            local_site_reverse(
                'screenshot',
                kwargs={
                    'review_request_id': review_request.pk,
                    'screenshot_id': screenshot.pk,
                }))
        self.assertEqual(response.status_code, 200)

    def test_view_screenshot_access_with_valid_inactive_id_and_draft(self):
        """Testing view_screenshot access with valid inactive screenshot for
        review request draft
        """
        review_request = self.create_review_request(publish=True)
        screenshot = self.create_screenshot(review_request, draft=True,
                                            active=False)

        # Log in so that we can check against the draft.
        username = review_request.submitter.username
        self.client.login(username=username, password=username)

        response = self.client.get(
            local_site_reverse(
                'screenshot',
                kwargs={
                    'review_request_id': review_request.pk,
                    'screenshot_id': screenshot.pk,
                }))
        self.assertEqual(response.status_code, 200)

    def test_view_screenshot_access_with_invalid_id(self):
        """Testing view_screenshot access with invalid screenshot for review
        request
        """
        review_request = self.create_review_request(publish=True)
        screenshot = self.create_screenshot(review_request)

        review_request2 = self.create_review_request(publish=True)

        response = self.client.get(
            local_site_reverse(
                'screenshot',
                kwargs={
                    'review_request_id': review_request2.pk,
                    'screenshot_id': screenshot.pk,
                }))
        self.assertEqual(response.status_code, 404)

    def test_view_screenshot_access_with_invalid_id_and_draft(self):
        """Testing view_screenshot access with invalid screenshot for review
        request draft
        """
        review_request = self.create_review_request(publish=True)
        screenshot = self.create_screenshot(review_request, draft=True)

        review_request2 = self.create_review_request(publish=True)

        # Log in so that we can check against the draft.
        username = review_request.submitter.username
        self.client.login(username=username, password=username)

        response = self.client.get(
            local_site_reverse(
                'screenshot',
                kwargs={
                    'review_request_id': review_request2.pk,
                    'screenshot_id': screenshot.pk,
                }))
        self.assertEqual(response.status_code, 404)

    def test_view_screenshot_access_with_invalid_inactive_id(self):
        """Testing view_screenshot access with invalid inactive screenshot
        for review request
        """
        review_request = self.create_review_request(publish=True)
        screenshot = self.create_screenshot(review_request, active=False)

        review_request2 = self.create_review_request(publish=True)

        response = self.client.get(
            local_site_reverse(
                'screenshot',
                kwargs={
                    'review_request_id': review_request2.pk,
                    'screenshot_id': screenshot.pk,
                }))
        self.assertEqual(response.status_code, 404)

    def test_view_screenshot_access_with_invalid_inactive_id_and_draft(self):
        """Testing view_screenshot access with invalid inactive screenshot
        for review request draft
        """
        review_request = self.create_review_request(publish=True)
        screenshot = self.create_screenshot(review_request, draft=True,
                                            active=False)

        review_request2 = self.create_review_request(publish=True)

        # Log in so that we can check against the draft.
        username = review_request.submitter.username
        self.client.login(username=username, password=username)

        response = self.client.get(
            local_site_reverse(
                'screenshot',
                kwargs={
                    'review_request_id': review_request2.pk,
                    'screenshot_id': screenshot.pk,
                }))
        self.assertEqual(response.status_code, 404)

    def test_review_file_attachment_access_with_valid_id(self):
        """Testing review_file_attachment access with valid attachment for
        review request
        """
        review_request = self.create_review_request(publish=True)
        attachment = self.create_file_attachment(review_request)

        response = self.client.get(
            local_site_reverse(
                'file-attachment',
                kwargs={
                    'review_request_id': review_request.pk,
                    'file_attachment_id': attachment.pk,
                }))
        self.assertEqual(response.status_code, 200)

    def test_review_file_attachment_access_with_valid_id_and_draft(self):
        """Testing review_file_attachment access with valid attachment for
        review request draft
        """
        review_request = self.create_review_request(publish=True)
        attachment = self.create_file_attachment(review_request, draft=True)

        # Log in so that we can check against the draft.
        username = review_request.submitter.username
        self.client.login(username=username, password=username)

        response = self.client.get(
            local_site_reverse(
                'file-attachment',
                kwargs={
                    'review_request_id': review_request.pk,
                    'file_attachment_id': attachment.pk,
                }))
        self.assertEqual(response.status_code, 200)

    def test_review_file_attachment_access_with_invalid_id(self):
        """Testing review_file_attachment access with invalid attachment for
        review request
        """
        review_request = self.create_review_request(publish=True)
        attachment = self.create_file_attachment(review_request)

        review_request2 = self.create_review_request(publish=True)

        response = self.client.get(
            local_site_reverse(
                'file-attachment',
                kwargs={
                    'review_request_id': review_request2.pk,
                    'file_attachment_id': attachment.pk,
                }))
        self.assertEqual(response.status_code, 404)

    def test_review_file_attachment_access_with_invalid_id_and_draft(self):
        """Testing review_file_attachment access with invalid attachment for
        review request draft
        """
        review_request = self.create_review_request(publish=True)
        attachment = self.create_file_attachment(review_request, draft=True)

        review_request2 = self.create_review_request(publish=True)

        # Log in so that we can check against the draft.
        username = review_request.submitter.username
        self.client.login(username=username, password=username)

        response = self.client.get(
            local_site_reverse(
                'file-attachment',
                kwargs={
                    'review_request_id': review_request2.pk,
                    'file_attachment_id': attachment.pk,
                }))
        self.assertEqual(response.status_code, 404)

    def test_review_file_attachment_access_with_valid_inactive_id(self):
        """Testing review_file_attachment access with valid inactive
        attachment for review request
        """
        review_request = self.create_review_request(publish=True)
        attachment = self.create_file_attachment(review_request, active=False)

        response = self.client.get(
            local_site_reverse(
                'file-attachment',
                kwargs={
                    'review_request_id': review_request.pk,
                    'file_attachment_id': attachment.pk,
                }))
        self.assertEqual(response.status_code, 200)

    def test_review_file_attachment_access_with_valid_inactive_id_draft(self):
        """Testing review_file_attachment access with valid inactive
        attachment for review request draft
        """
        review_request = self.create_review_request(publish=True)
        attachment = self.create_file_attachment(review_request, draft=True,
                                                 active=False)

        # Log in so that we can check against the draft.
        username = review_request.submitter.username
        self.client.login(username=username, password=username)

        response = self.client.get(
            local_site_reverse(
                'file-attachment',
                kwargs={
                    'review_request_id': review_request.pk,
                    'file_attachment_id': attachment.pk,
                }))
        self.assertEqual(response.status_code, 200)

    def test_review_file_attachment_access_with_invalid_inactive_id(self):
        """Testing review_file_attachment access with invalid inactive
        attachment for review request
        """
        review_request = self.create_review_request(publish=True)
        attachment = self.create_file_attachment(review_request, active=False)

        review_request2 = self.create_review_request(publish=True)

        response = self.client.get(
            local_site_reverse(
                'file-attachment',
                kwargs={
                    'review_request_id': review_request2.pk,
                    'file_attachment_id': attachment.pk,
                }))
        self.assertEqual(response.status_code, 404)

    def test_review_file_attachment_access_invalid_inactive_id_draft(self):
        """Testing review_file_attachment access with invalid inactive
        attachment for review request draft
        """
        review_request = self.create_review_request(publish=True)
        attachment = self.create_file_attachment(review_request, draft=True,
                                                 active=False)

        review_request2 = self.create_review_request(publish=True)

        # Log in so that we can check against the draft.
        username = review_request.submitter.username
        self.client.login(username=username, password=username)

        response = self.client.get(
            local_site_reverse(
                'file-attachment',
                kwargs={
                    'review_request_id': review_request2.pk,
                    'file_attachment_id': attachment.pk,
                }))
        self.assertEqual(response.status_code, 404)

    def test_review_file_attachment_access_with_valid_diff_against_id(self):
        """Testing review_file_attachment access with valid diff-against
        attachment for review request
        """
        review_request = self.create_review_request(publish=True)
        attachment = self.create_file_attachment(review_request)
        attachment2 = self.create_file_attachment(review_request)

        response = self.client.get(
            local_site_reverse(
                'file-attachment',
                kwargs={
                    'review_request_id': review_request.pk,
                    'file_attachment_id': attachment.pk,
                    'file_attachment_diff_id': attachment2.pk,
                }))
        self.assertEqual(response.status_code, 200)

    def test_review_file_attachment_access_valid_diff_against_id_draft(self):
        """Testing review_file_attachment access with valid diff-against
        attachment for review request draft
        """
        review_request = self.create_review_request(publish=True)
        attachment = self.create_file_attachment(review_request)
        attachment2 = self.create_file_attachment(review_request, draft=True)

        # Log in so that we can check against the draft.
        username = review_request.submitter.username
        self.client.login(username=username, password=username)

        response = self.client.get(
            local_site_reverse(
                'file-attachment',
                kwargs={
                    'review_request_id': review_request.pk,
                    'file_attachment_id': attachment.pk,
                    'file_attachment_diff_id': attachment2.pk,
                }))
        self.assertEqual(response.status_code, 200)

    def test_review_file_attachment_access_with_invalid_diff_against_id(self):
        """Testing review_file_attachment access with invalid diff-against
        attachment for review request
        """
        review_request = self.create_review_request(publish=True)
        attachment = self.create_file_attachment(review_request)

        review_request2 = self.create_review_request(publish=True)
        attachment2 = self.create_file_attachment(review_request2)

        response = self.client.get(
            local_site_reverse(
                'file-attachment',
                kwargs={
                    'review_request_id': review_request.pk,
                    'file_attachment_id': attachment.pk,
                    'file_attachment_diff_id': attachment2.pk,
                }))
        self.assertEqual(response.status_code, 404)

    def test_review_file_attachment_access_invalid_diff_against_id_draft(self):
        """Testing review_file_attachment access with invalid diff-against
        attachment for review request draft
        """
        review_request = self.create_review_request(publish=True)
        attachment = self.create_file_attachment(review_request)

        review_request2 = self.create_review_request(publish=True)
        attachment2 = self.create_file_attachment(review_request2, draft=True)

        # Log in so that we can check against the draft.
        username = review_request.submitter.username
        self.client.login(username=username, password=username)

        response = self.client.get(
            local_site_reverse(
                'file-attachment',
                kwargs={
                    'review_request_id': review_request.pk,
                    'file_attachment_id': attachment.pk,
                    'file_attachment_diff_id': attachment2.pk,
                }))
        self.assertEqual(response.status_code, 404)

    def _get_context_var(self, response, varname):
        for context in response.context:
            if varname in context:
                return context[varname]

        return None


class CommentDiffFragmentsViewTests(TestCase):
    """Unit tests for the comment_diff_fragments view."""

    fixtures = ['test_users', 'test_scmtools']

    def test_get_with_unpublished_review_request_not_owner(self):
        """Testing comment_diff_fragments with unpublished review request and
        user is not the owner
        """
        user = User.objects.create_user(username='reviewer',
<<<<<<< HEAD
                                        password='reviewer')
=======
                                        password='reviewer',
                                        email='reviewer@example.com')
>>>>>>> 16d0695b

        review_request = self.create_review_request(create_repository=True)
        diffset = self.create_diffset(review_request)
        filediff = self.create_filediff(diffset)

        review = self.create_review(review_request, user=user)
        comment1 = self.create_diff_comment(review, filediff)
        comment2 = self.create_diff_comment(review, filediff)
        review.publish()

        self.assertTrue(self.client.login(username='reviewer',
                                          password='reviewer'))

        self._get_fragments(review_request,
                            [comment1.pk, comment2.pk],
                            expected_status=403)

    def test_get_with_unpublished_review_request_owner(self):
        """Testing comment_diff_fragments with unpublished review request and
        user is the owner
        """
        user = User.objects.create_user(username='test-user',
                                        password='test-user',
                                        email='user@example.com')

        review_request = self.create_review_request(create_repository=True,
                                                    submitter=user)
        diffset = self.create_diffset(review_request)
        filediff = self.create_filediff(diffset)

        review = self.create_review(review_request, user=user)
        comment1 = self.create_diff_comment(review, filediff)
        comment2 = self.create_diff_comment(review, filediff)
        review.publish()

        self.assertTrue(self.client.login(username='test-user',
                                          password='test-user'))

        fragments = self._get_fragments(review_request,
                                        [comment1.pk, comment2.pk])
        self.assertEqual(len(fragments), 2)
        self.assertEqual(fragments[0][0], comment1.pk)
        self.assertEqual(fragments[1][0], comment2.pk)

    @add_fixtures(['test_site'])
    def test_get_with_published_review_request_local_site_access(self):
        """Testing comment_diff_fragments with published review request on
        a Local Site the user has access to
        """
        user = User.objects.create_user(username='test-user',
                                        password='test-user',
                                        email='user@example.com')

        review_request = self.create_review_request(create_repository=True,
                                                    with_local_site=True,
                                                    publish=True)
        diffset = self.create_diffset(review_request)
        filediff = self.create_filediff(diffset)

        review = self.create_review(review_request)
        comment1 = self.create_diff_comment(review, filediff)
        comment2 = self.create_diff_comment(review, filediff)
        review.publish()

        review_request.local_site.users.add(user)

        self.assertTrue(self.client.login(username='test-user',
                                          password='test-user'))

        fragments = self._get_fragments(review_request,
                                        [comment1.pk, comment2.pk],
                                        local_site_name='local-site-1')
        self.assertEqual(len(fragments), 2)
        self.assertEqual(fragments[0][0], comment1.pk)
        self.assertEqual(fragments[1][0], comment2.pk)

    @add_fixtures(['test_site'])
    def test_get_with_published_review_request_local_site_no_access(self):
        """Testing comment_diff_fragments with published review request on
        a Local Site the user does not have access to
        """
        User.objects.create_user(username='test-user',
                                 password='test-user',
                                 email='user@example.com')

        review_request = self.create_review_request(create_repository=True,
                                                    with_local_site=True,
                                                    publish=True)
        diffset = self.create_diffset(review_request)
        filediff = self.create_filediff(diffset)

        review = self.create_review(review_request)
        comment1 = self.create_diff_comment(review, filediff)
        comment2 = self.create_diff_comment(review, filediff)
        review.publish()

        self.assertTrue(self.client.login(username='test-user',
                                          password='test-user'))

        self._get_fragments(review_request,
                            [comment1.pk, comment2.pk],
                            local_site_name='local-site-1',
                            expected_status=403)

    def test_get_with_unicode(self):
        """Testing comment_diff_fragments with Unicode content"""
        user = User.objects.create(username='reviewer')

        repository = self.create_repository(tool_name='Test')
        review_request = self.create_review_request(repository=repository,
                                                    publish=True)
        diffset = self.create_diffset(review_request)
        filediff = self.create_filediff(
            diffset,
            source_file='/data:áéíóú🔥',
            dest_file='/data:ÄËÏÖÜŸ',
            diff=(
                'diff --git a/data b/data\n'
                'index abcd123..abcd124 100644\n'
                '--- a/data\n'
                '+++ b/data\n'
                '@@ -1,1 +1,1 @@\n'
                '-áéíóú🔥\n'
                '+ÄËÏÖÜŸ\n'
            ).encode('utf-8'))

        review = self.create_review(review_request, user=user)
        comment1 = self.create_diff_comment(review, filediff)
        comment2 = self.create_diff_comment(review, filediff)
        review.publish()

        fragments = self._get_fragments(review_request,
                                        [comment1.pk, comment2.pk])
        self.assertEqual(len(fragments), 2)

        comment_id, html = fragments[0]
        self.assertEqual(comment_id, comment1.pk)
        self.assertTrue(html.startswith('<table class="sidebyside'))
        self.assertTrue(html.endswith('</table>'))
        self.assertIn('áéíóú🔥', html)

        comment_id, html = fragments[1]
        self.assertEqual(comment_id, comment2.pk)
        self.assertTrue(html.startswith('<table class="sidebyside'))
        self.assertTrue(html.endswith('</table>'))
        self.assertIn('ÄËÏÖÜŸ', html)

    def test_get_with_valid_comment_ids(self):
        """Testing comment_diff_fragments with valid comment ID"""
        user = User.objects.create_user(username='reviewer',
                                        email='reviewer@example.com')

        review_request = self.create_review_request(create_repository=True,
                                                    publish=True)
        diffset = self.create_diffset(review_request)
        filediff = self.create_filediff(diffset)

        review = self.create_review(review_request, user=user)
        comment1 = self.create_diff_comment(review, filediff)
        comment2 = self.create_diff_comment(review, filediff)
        review.publish()

        fragments = self._get_fragments(review_request,
                                        [comment1.pk, comment2.pk])
        self.assertEqual(len(fragments), 2)
        self.assertEqual(fragments[0][0], comment1.pk)
        self.assertEqual(fragments[1][0], comment2.pk)

    def test_get_with_valid_and_invalid_comment_ids(self):
        """Testing comment_diff_fragments with mix of valid comment IDs and
        comment IDs not found in database
        """
        user = User.objects.create_user(username='reviewer',
                                        email='reviewer@example.com')

        review_request = self.create_review_request(create_repository=True,
                                                    publish=True)
        diffset = self.create_diffset(review_request)
        filediff = self.create_filediff(diffset)

        review = self.create_review(review_request, user=user)
        comment = self.create_diff_comment(review, filediff)
        review.publish()

        fragments = self._get_fragments(review_request, [999, comment.pk])
        self.assertEqual(len(fragments), 1)
        self.assertEqual(fragments[0][0], comment.pk)

    def test_get_with_no_valid_comment_ids(self):
        """Testing comment_diff_fragments with no valid comment IDs"""
        review_request = self.create_review_request(create_repository=True,
                                                    publish=True)

        self._get_fragments(review_request,
                            [100, 200, 300],
                            expected_status=404)

    def test_get_with_comment_ids_from_other_review_request(self):
        """Testing comment_diff_fragments with comment ID from another review
        request
        """
        user = User.objects.create_user(username='reviewer',
                                        email='reviewer@example.com')

        # Create the first review request and review.
        review_request1 = self.create_review_request(create_repository=True,
                                                     publish=True)
        diffset = self.create_diffset(review_request1)
        filediff = self.create_filediff(diffset)

        review = self.create_review(review_request1, user=user)
        comment1 = self.create_diff_comment(review, filediff)
        review.publish()

        # Create the second review request and review.
        review_request2 = self.create_review_request(create_repository=True,
                                                     publish=True)
        diffset = self.create_diffset(review_request2)
        filediff = self.create_filediff(diffset)

        review = self.create_review(review_request2, user=user)
        comment2 = self.create_diff_comment(review, filediff)
        review.publish()

        fragments = self._get_fragments(review_request1,
                                        [comment1.pk, comment2.pk])
        self.assertEqual(len(fragments), 1)
        self.assertEqual(fragments[0][0], comment1.pk)

    def test_get_with_comment_ids_from_draft_review_owner(self):
        """Testing comment_diff_fragments with comment ID from draft review,
        accessed by the review's owner
        """
        user = User.objects.create_user(username='reviewer',
                                        password='reviewer',
                                        email='reviewer@example.com')

        review_request1 = self.create_review_request(create_repository=True,
                                                     publish=True)
        diffset = self.create_diffset(review_request1)
        filediff = self.create_filediff(diffset)

        review = self.create_review(review_request1, user=user)
        comment = self.create_diff_comment(review, filediff)

        self.assertTrue(self.client.login(username='reviewer',
                                          password='reviewer'))

        fragments = self._get_fragments(review_request1, [comment.pk])
        self.assertEqual(len(fragments), 1)
        self.assertEqual(fragments[0][0], comment.pk)

    def test_get_with_comment_ids_from_draft_review_not_owner(self):
        """Testing comment_diff_fragments with comment ID from draft review,
        accessed by someone other than the review's owner
        """
        user = User.objects.create_user(username='reviewer',
                                        email='reviewer@example.com')

        review_request1 = self.create_review_request(create_repository=True,
                                                     publish=True)
        diffset = self.create_diffset(review_request1)
        filediff = self.create_filediff(diffset)

        review = self.create_review(review_request1, user=user)
        comment = self.create_diff_comment(review, filediff)

        self._get_fragments(review_request1,
                            [comment.pk],
                            expected_status=404)

    def _get_fragments(self, review_request, comment_ids,
                       local_site_name=None, expected_status=200):
        """Load and return fragments from the server.

        Args:
            review_request (reviewboard.reviews.models.review_request.
                            ReviewRequest):
                The review request the comments were made on.

            comment_ids (list of int):
                The list of comment IDs to load.

            local_site_name (unicode, optional):
                The name of the Local Site for the URL.

            expected_status (int, optional):
                The expected HTTP status code. By default, this is a
                successful 200.

        Returns:
            list of tuple:
            A list of ``(comment_id, html)`` from the parsed payload, if
            the status code was 200.
        """
        response = self.client.get(
            local_site_reverse(
                'diff-comment-fragments',
                kwargs={
                    'review_request_id': review_request.display_id,
                    'comment_ids': ','.join(
                        six.text_type(comment_id)
                        for comment_id in comment_ids
                    ),
                },
                local_site_name=local_site_name))
        self.assertEqual(response.status_code, expected_status)

        if expected_status != 200:
            return None

        content = response.content
        self.assertIs(type(content), bytes)

        i = 0
        results = []

        while i < len(content):
            # Read the comment ID.
            comment_id = struct.unpack_from('<L', content, i)[0]
            i += 4

            # Read the length of the HTML.
            html_len = struct.unpack_from('<L', content, i)[0]
            i += 4

            # Read the HTML.
            html = content[i:i + html_len].decode('utf-8')
            i += html_len

            results.append((comment_id, html))

        return results


class DownloadFileTests(TestCase):
    """Tests for the download_*_file views."""

    fixtures = ['test_users', 'test_scmtools']

    @classmethod
    def setUpClass(cls):
        super(DownloadFileTests, cls).setUpClass()

        register_hosting_service(TestService.name, TestService)

    @classmethod
    def tearDownClass(cls):
        super(DownloadFileTests, cls).tearDownClass()

        unregister_hosting_service(TestService.name)

    def setUp(self):
        super(DownloadFileTests, self).setUp()

        self.account = HostingServiceAccount.objects.create(
            service_name=TestService.name,
            hosting_url='http://example.com/',
            username='foo')

        self.repository = self.create_repository(hosting_account=self.account)
        self.review_request = self.create_review_request(
            repository=self.repository, publish=True)
        self.diffset = self.create_diffset(review_request=self.review_request)
        self.filediff = self.create_filediff(self.diffset,
                                             source_file='/invalid-path',
                                             dest_file='/invalid-path')

    def testing_download_orig_file_404(self):
        """Testing download_orig_file when the file cannot be found upstream"""
        rsp = self.client.get(
            local_site_reverse('download-orig-file', kwargs={
                'review_request_id': self.review_request.display_id,
                'revision': self.diffset.revision,
                'filediff_id': self.filediff.pk,
            }))

        self.assertEquals(rsp.status_code, 404)

    def testing_download_modified_file_404(self):
        """Testing download_modified_file when the file cannot be found
        upstream
        """
        rsp = self.client.get(
            local_site_reverse('download-modified-file', kwargs={
                'review_request_id': self.review_request.display_id,
                'revision': self.diffset.revision,
                'filediff_id': self.filediff.pk,
            }))

        self.assertEquals(rsp.status_code, 404)


class UserInfoboxTests(TestCase):
    def test_unicode(self):
        """Testing user_infobox with a user with non-ascii characters"""
        user = User.objects.create_user('test', 'test@example.com')
        user.first_name = 'Test\u21b9'
        user.last_name = 'User\u2729'
        user.save()

        self.client.get(local_site_reverse('user-infobox', args=['test']))<|MERGE_RESOLUTION|>--- conflicted
+++ resolved
@@ -260,21 +260,12 @@
         initial_entries = entries['initial']
         self.assertEqual(len(initial_entries), 1)
         self.assertIsInstance(initial_entries[0], InitialStatusUpdatesEntry)
-<<<<<<< HEAD
 
         main_entries = entries['main']
         self.assertEqual(len(main_entries), 1)
         entry = main_entries[0]
         self.assertIsInstance(entry, ReviewEntry)
 
-=======
-
-        main_entries = entries['main']
-        self.assertEqual(len(main_entries), 1)
-        entry = main_entries[0]
-        self.assertIsInstance(entry, ReviewEntry)
-
->>>>>>> 16d0695b
         comments = entry.comments['file_attachment_comments']
         self.assertEqual(len(comments), 2)
         self.assertEqual(comments[0].text, comment_text_1)
@@ -1214,12 +1205,8 @@
         user is not the owner
         """
         user = User.objects.create_user(username='reviewer',
-<<<<<<< HEAD
-                                        password='reviewer')
-=======
                                         password='reviewer',
                                         email='reviewer@example.com')
->>>>>>> 16d0695b
 
         review_request = self.create_review_request(create_repository=True)
         diffset = self.create_diffset(review_request)
