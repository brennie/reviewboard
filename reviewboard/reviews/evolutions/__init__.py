SEQUENCE = [
    'change_descriptions',
    'last_review_timestamp',
    'shipit_count',
    'default_reviewer_repositories',
    'null_repository',
    'localsite',
    'group_incoming_request_count',
    'group_invite_only',
    'group_visible',
    'default_reviewer_local_site',
    'add_issues_to_comments',
    'file_attachments',
<<<<<<< HEAD
    'file_attachment_comment_extra_data',
=======
    'review_request_last_review_activity_timestamp',
>>>>>>> c65c3f89
]<|MERGE_RESOLUTION|>--- conflicted
+++ resolved
@@ -11,9 +11,6 @@
     'default_reviewer_local_site',
     'add_issues_to_comments',
     'file_attachments',
-<<<<<<< HEAD
     'file_attachment_comment_extra_data',
-=======
     'review_request_last_review_activity_timestamp',
->>>>>>> c65c3f89
 ]